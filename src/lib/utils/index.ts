--- conflicted
+++ resolved
@@ -1096,7 +1096,6 @@
 	return text ? text.split('\n').length : 0;
 };
 
-<<<<<<< HEAD
 export function countWordsLikeOffice(s: string): number {
 	let count = 0;
 	let foundEnglish = false;
@@ -1137,7 +1136,6 @@
 
 	return count;
 }
-=======
 // Helper function to recursively resolve OpenAPI schema into JSON schema format
 function resolveSchema(schemaRef, components, resolvedSchemas = new Set()) {
 	if (!schemaRef) return {};
@@ -1246,5 +1244,4 @@
 	}
 
 	return toolPayload;
-};
->>>>>>> 41aca849
+};