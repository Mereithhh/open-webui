<script lang="ts">
	import { v4 as uuidv4 } from 'uuid';
	import { toast } from 'svelte-sonner';
	import mermaid from 'mermaid';
	import { PaneGroup, Pane, PaneResizer } from 'paneforge';

	import { getContext, onDestroy, onMount, tick } from 'svelte';
	const i18n: Writable<i18nType> = getContext('i18n');

	import { goto } from '$app/navigation';
	import { page } from '$app/stores';

	import { get, type Unsubscriber, type Writable } from 'svelte/store';
	import type { i18n as i18nType } from 'i18next';
	import { WEBUI_BASE_URL } from '$lib/constants';

	import {
		chatId,
		chats,
		config,
		type Model,
		models,
		tags as allTags,
		settings,
		showSidebar,
		WEBUI_NAME,
		banners,
		user,
		socket,
		showControls,
		showCallOverlay,
		currentChatPage,
		temporaryChatEnabled,
		mobile,
		showOverview,
		chatTitle,
		showArtifacts,
		tools,
		toolServers
	} from '$lib/stores';
	import {
		convertMessagesToHistory,
		copyToClipboard,
		getMessageContentParts,
		createMessagesList,
		extractSentencesForAudio,
		promptTemplate,
		splitStream,
		sleep,
		removeDetails,
		getPromptVariables,
		processDetails
	} from '$lib/utils';

	import { generateChatCompletion } from '$lib/apis/ollama';
	import {
		addTagById,
		createNewChat,
		deleteTagById,
		deleteTagsById,
		getAllTags,
		getChatById,
		getChatList,
		getTagsById,
		updateChatById
	} from '$lib/apis/chats';
	import { generateOpenAIChatCompletion } from '$lib/apis/openai';
	import { processWeb, processWebSearch, processYoutubeVideo } from '$lib/apis/retrieval';
	import { createOpenAITextStream } from '$lib/apis/streaming';
	import { queryMemory } from '$lib/apis/memories';
	import { getAndUpdateUserLocation, getUserSettings } from '$lib/apis/users';
	import {
		chatCompleted,
		generateQueries,
		chatAction,
		generateMoACompletion,
		stopTask
	} from '$lib/apis';
	import { getTools } from '$lib/apis/tools';

	import Banner from '../common/Banner.svelte';
	import MessageInput from '$lib/components/chat/MessageInput.svelte';
	import Messages from '$lib/components/chat/Messages.svelte';
	import Navbar from '$lib/components/chat/Navbar.svelte';
	import ChatControls from './ChatControls.svelte';
	import EventConfirmDialog from '../common/ConfirmDialog.svelte';
	import Placeholder from './Placeholder.svelte';
	import NotificationToast from '../NotificationToast.svelte';
	import Spinner from '../common/Spinner.svelte';

	export let chatIdProp = '';

	let loading = false;

	const eventTarget = new EventTarget();
	let controlPane;
	let controlPaneComponent;

	let autoScroll = true;
	let processing = '';
	let messagesContainerElement: HTMLDivElement;

	let navbarElement;

	let showEventConfirmation = false;
	let eventConfirmationTitle = '';
	let eventConfirmationMessage = '';
	let eventConfirmationInput = false;
	let eventConfirmationInputPlaceholder = '';
	let eventConfirmationInputValue = '';
	let eventCallback = null;

	let chatIdUnsubscriber: Unsubscriber | undefined;

	let selectedModels = [''];
	let atSelectedModel: Model | undefined;
	let selectedModelIds = [];
	$: selectedModelIds = atSelectedModel !== undefined ? [atSelectedModel.id] : selectedModels;

	let selectedToolIds = [];
	let imageGenerationEnabled = false;
	let webSearchEnabled = false;
	let codeInterpreterEnabled = false;
<<<<<<< HEAD
	let previewModeEnabled = false;
=======

>>>>>>> 41aca849
	let chat = null;
	let tags = [];

	let history = {
		messages: {},
		currentId: null
	};

	let taskId = null;

	// Chat Input
	let prompt = '';
	let chatFiles = [];
	let files = [];
	let params = {};

	let selectedMCPServers = [];

	$: if (chatIdProp) {
		(async () => {
			loading = true;
			console.log(chatIdProp);

			prompt = '';
			files = [];
			selectedToolIds = [];
			webSearchEnabled = false;
			imageGenerationEnabled = false;

			if (chatIdProp && (await loadChat())) {
				await tick();
				loading = false;

				if (localStorage.getItem(`chat-input-${chatIdProp}`)) {
					try {
						const input = JSON.parse(localStorage.getItem(`chat-input-${chatIdProp}`));

						prompt = input.prompt;
						files = input.files;
						selectedToolIds = input.selectedToolIds;
						webSearchEnabled = input.webSearchEnabled;
						imageGenerationEnabled = input.imageGenerationEnabled;
					} catch (e) {}
				}

				window.setTimeout(() => scrollToBottom(), 0);
				const chatInput = document.getElementById('chat-input');
				chatInput?.focus();
			} else {
				await goto('/');
			}
		})();
	}

	$: if (selectedModels && chatIdProp !== '') {
		saveSessionSelectedModels();
	}

	const saveSessionSelectedModels = () => {
		if (selectedModels.length === 0 || (selectedModels.length === 1 && selectedModels[0] === '')) {
			return;
		}
		sessionStorage.selectedModels = JSON.stringify(selectedModels);
		console.log('saveSessionSelectedModels', selectedModels, sessionStorage.selectedModels);
	};

	$: if (selectedModels) {
		setToolIds();
	}

	$: if (atSelectedModel || selectedModels) {
		setToolIds();
	}

	const setToolIds = async () => {
		if (!$tools) {
			tools.set(await getTools(localStorage.token));
		}

		if (selectedModels.length !== 1 && !atSelectedModel) {
			return;
		}

		const model = atSelectedModel ?? $models.find((m) => m.id === selectedModels[0]);
		if (model) {
			selectedToolIds = (model?.info?.meta?.toolIds ?? []).filter((id) =>
				$tools.find((t) => t.id === id)
			);
		}
	};

	const showMessage = async (message) => {
		const _chatId = JSON.parse(JSON.stringify($chatId));
		let _messageId = JSON.parse(JSON.stringify(message.id));

		let messageChildrenIds = [];
		if (_messageId === null) {
			messageChildrenIds = Object.keys(history.messages).filter(
				(id) => history.messages[id].parentId === null
			);
		} else {
			messageChildrenIds = history.messages[_messageId].childrenIds;
		}

		while (messageChildrenIds.length !== 0) {
			_messageId = messageChildrenIds.at(-1);
			messageChildrenIds = history.messages[_messageId].childrenIds;
		}

		history.currentId = _messageId;

		await tick();
		await tick();
		await tick();

		const messageElement = document.getElementById(`message-${message.id}`);
		if (messageElement) {
			messageElement.scrollIntoView({ behavior: 'smooth' });
		}

		await tick();
		saveChatHandler(_chatId, history);
	};

	const chatEventHandler = async (event, cb) => {
		console.log(event);

		if (event.chat_id === $chatId) {
			await tick();
			let message = history.messages[event.message_id];

			if (message) {
				const type = event?.data?.type ?? null;
				const data = event?.data?.data ?? null;

				if (type === 'status') {
					if (message?.statusHistory) {
						message.statusHistory.push(data);
					} else {
						message.statusHistory = [data];
					}
				} else if (type === 'source' || type === 'citation') {
					if (data?.type === 'code_execution') {
						// Code execution; update existing code execution by ID, or add new one.
						if (!message?.code_executions) {
							message.code_executions = [];
						}

						const existingCodeExecutionIndex = message.code_executions.findIndex(
							(execution) => execution.id === data.id
						);

						if (existingCodeExecutionIndex !== -1) {
							message.code_executions[existingCodeExecutionIndex] = data;
						} else {
							message.code_executions.push(data);
						}

						message.code_executions = message.code_executions;
					} else {
						// Regular source.
						if (message?.sources) {
							message.sources.push(data);
						} else {
							message.sources = [data];
						}
					}
				} else if (type === 'chat:completion') {
					chatCompletionEventHandler(data, message, event.chat_id);
				} else if (type === 'chat:title') {
					chatTitle.set(data);
					currentChatPage.set(1);
					await chats.set(await getChatList(localStorage.token, $currentChatPage));
				} else if (type === 'chat:tags') {
					chat = await getChatById(localStorage.token, $chatId);
					allTags.set(await getAllTags(localStorage.token));
				} else if (type === 'chat:message:delta' || type === 'message') {
					message.content += data.content;
				} else if (type === 'chat:message' || type === 'replace') {
					message.content = data.content;
				} else if (type === 'confirmation') {
					eventCallback = cb;

					eventConfirmationInput = false;
					showEventConfirmation = true;

					eventConfirmationTitle = data.title;
					eventConfirmationMessage = data.message;
				} else if (type === 'execute') {
					eventCallback = cb;

					try {
						// Use Function constructor to evaluate code in a safer way
						const asyncFunction = new Function(`return (async () => { ${data.code} })()`);
						const result = await asyncFunction(); // Await the result of the async function

						if (cb) {
							cb(result);
						}
					} catch (error) {
						console.error('Error executing code:', error);
					}
				} else if (type === 'input') {
					eventCallback = cb;

					eventConfirmationInput = true;
					showEventConfirmation = true;

					eventConfirmationTitle = data.title;
					eventConfirmationMessage = data.message;
					eventConfirmationInputPlaceholder = data.placeholder;
					eventConfirmationInputValue = data?.value ?? '';
				} else if (type === 'notification') {
					const toastType = data?.type ?? 'info';
					const toastContent = data?.content ?? '';

					if (toastType === 'success') {
						toast.success(toastContent);
					} else if (toastType === 'error') {
						toast.error(toastContent);
					} else if (toastType === 'warning') {
						toast.warning(toastContent);
					} else {
						toast.info(toastContent);
					}
				} else {
					console.log('Unknown message type', data);
				}

				history.messages[event.message_id] = message;
			}
		}
	};

	const onMessageHandler = async (event: {
		origin: string;
		data: { type: string; text: string };
	}) => {
		if (event.origin !== window.origin) {
			return;
		}

		// Replace with your iframe's origin
		if (event.data.type === 'input:prompt') {
			console.debug(event.data.text);

			const inputElement = document.getElementById('chat-input');

			if (inputElement) {
				prompt = event.data.text;
				inputElement.focus();
			}
		}

		if (event.data.type === 'action:submit') {
			console.debug(event.data.text);

			if (prompt !== '') {
				await tick();
				submitPrompt(prompt);
			}
		}

		if (event.data.type === 'input:prompt:submit') {
			console.debug(event.data.text);

			if (event.data.text !== '') {
				await tick();
				submitPrompt(event.data.text);
			}
		}
	};

	onMount(async () => {
		console.log('mounted');
		window.addEventListener('message', onMessageHandler);
		$socket?.on('chat-events', chatEventHandler);

		if (!$chatId) {
			chatIdUnsubscriber = chatId.subscribe(async (value) => {
				if (!value) {
					await initNewChat();
				}
			});
		} else {
			if ($temporaryChatEnabled) {
				await goto('/');
			}
		}

		if (localStorage.getItem(`chat-input-${chatIdProp}`)) {
			try {
				const input = JSON.parse(localStorage.getItem(`chat-input-${chatIdProp}`));
				prompt = input.prompt;
				files = input.files;
				selectedToolIds = input.selectedToolIds;
				webSearchEnabled = input.webSearchEnabled;
				imageGenerationEnabled = input.imageGenerationEnabled;
			} catch (e) {
				prompt = '';
				files = [];
				selectedToolIds = [];
				webSearchEnabled = false;
				imageGenerationEnabled = false;
			}
		}

		showControls.subscribe(async (value) => {
			if (controlPane && !$mobile) {
				try {
					if (value) {
						controlPaneComponent.openPane();
					} else {
						controlPane.collapse();
					}
				} catch (e) {
					// ignore
				}
			}

			if (!value) {
				showCallOverlay.set(false);
				showOverview.set(false);
				showArtifacts.set(false);
			}
		});

		const chatInput = document.getElementById('chat-input');
		chatInput?.focus();

		chats.subscribe(() => {});
	});

	onDestroy(() => {
		chatIdUnsubscriber?.();
		window.removeEventListener('message', onMessageHandler);
		$socket?.off('chat-events', chatEventHandler);
	});

	// File upload functions

	const uploadGoogleDriveFile = async (fileData) => {
		console.log('Starting uploadGoogleDriveFile with:', {
			id: fileData.id,
			name: fileData.name,
			url: fileData.url,
			headers: {
				Authorization: `Bearer ${token}`
			}
		});

		// Validate input
		if (!fileData?.id || !fileData?.name || !fileData?.url || !fileData?.headers?.Authorization) {
			throw new Error('Invalid file data provided');
		}

		const tempItemId = uuidv4();
		const fileItem = {
			type: 'file',
			file: '',
			id: null,
			url: fileData.url,
			name: fileData.name,
			collection_name: '',
			status: 'uploading',
			error: '',
			itemId: tempItemId,
			size: 0
		};

		try {
			files = [...files, fileItem];
			console.log('Processing web file with URL:', fileData.url);

			// Configure fetch options with proper headers
			const fetchOptions = {
				headers: {
					Authorization: fileData.headers.Authorization,
					Accept: '*/*'
				},
				method: 'GET'
			};

			// Attempt to fetch the file
			console.log('Fetching file content from Google Drive...');
			const fileResponse = await fetch(fileData.url, fetchOptions);

			if (!fileResponse.ok) {
				const errorText = await fileResponse.text();
				throw new Error(`Failed to fetch file (${fileResponse.status}): ${errorText}`);
			}

			// Get content type from response
			const contentType = fileResponse.headers.get('content-type') || 'application/octet-stream';
			console.log('Response received with content-type:', contentType);

			// Convert response to blob
			console.log('Converting response to blob...');
			const fileBlob = await fileResponse.blob();

			if (fileBlob.size === 0) {
				throw new Error('Retrieved file is empty');
			}

			console.log('Blob created:', {
				size: fileBlob.size,
				type: fileBlob.type || contentType
			});

			// Create File object with proper MIME type
			const file = new File([fileBlob], fileData.name, {
				type: fileBlob.type || contentType
			});

			console.log('File object created:', {
				name: file.name,
				size: file.size,
				type: file.type
			});

			if (file.size === 0) {
				throw new Error('Created file is empty');
			}

			// Upload file to server
			console.log('Uploading file to server...');
			const uploadedFile = await uploadFile(localStorage.token, file);

			if (!uploadedFile) {
				throw new Error('Server returned null response for file upload');
			}

			console.log('File uploaded successfully:', uploadedFile);

			// Update file item with upload results
			fileItem.status = 'uploaded';
			fileItem.file = uploadedFile;
			fileItem.id = uploadedFile.id;
			fileItem.size = file.size;
			fileItem.collection_name = uploadedFile?.meta?.collection_name;
			fileItem.url = `${WEBUI_API_BASE_URL}/files/${uploadedFile.id}`;

			files = files;
			toast.success($i18n.t('File uploaded successfully'));
		} catch (e) {
			console.error('Error uploading file:', e);
			files = files.filter((f) => f.itemId !== tempItemId);
			toast.error(
				$i18n.t('Error uploading file: {{error}}', {
					error: e.message || 'Unknown error'
				})
			);
		}
	};

	const uploadWeb = async (url) => {
		console.log(url);

		const fileItem = {
			type: 'doc',
			name: url,
			collection_name: '',
			status: 'uploading',
			url: url,
			error: ''
		};

		try {
			files = [...files, fileItem];
			const res = await processWeb(localStorage.token, '', url);

			if (res) {
				fileItem.status = 'uploaded';
				fileItem.collection_name = res.collection_name;
				fileItem.file = {
					...res.file,
					...fileItem.file
				};

				files = files;
			}
		} catch (e) {
			// Remove the failed doc from the files array
			files = files.filter((f) => f.name !== url);
			toast.error(JSON.stringify(e));
		}
	};

	const uploadYoutubeTranscription = async (url) => {
		console.log(url);

		const fileItem = {
			type: 'doc',
			name: url,
			collection_name: '',
			status: 'uploading',
			context: 'full',
			url: url,
			error: ''
		};

		try {
			files = [...files, fileItem];
			const res = await processYoutubeVideo(localStorage.token, url);

			if (res) {
				fileItem.status = 'uploaded';
				fileItem.collection_name = res.collection_name;
				fileItem.file = {
					...res.file,
					...fileItem.file
				};
				files = files;
			}
		} catch (e) {
			// Remove the failed doc from the files array
			files = files.filter((f) => f.name !== url);
			toast.error(`${e}`);
		}
	};

	//////////////////////////
	// Web functions
	//////////////////////////

	const initNewChat = async () => {
		if ($page.url.searchParams.get('models')) {
			selectedModels = $page.url.searchParams.get('models')?.split(',');
		} else if ($page.url.searchParams.get('model')) {
			const urlModels = $page.url.searchParams.get('model')?.split(',');

			if (urlModels.length === 1) {
				const m = $models.find((m) => m.id === urlModels[0]);
				if (!m) {
					const modelSelectorButton = document.getElementById('model-selector-0-button');
					if (modelSelectorButton) {
						modelSelectorButton.click();
						await tick();

						const modelSelectorInput = document.getElementById('model-search-input');
						if (modelSelectorInput) {
							modelSelectorInput.focus();
							modelSelectorInput.value = urlModels[0];
							modelSelectorInput.dispatchEvent(new Event('input'));
						}
					}
				} else {
					selectedModels = urlModels;
				}
			} else {
				selectedModels = urlModels;
			}
		} else {
			if (sessionStorage.selectedModels) {
				selectedModels = JSON.parse(sessionStorage.selectedModels);
				sessionStorage.removeItem('selectedModels');
			} else {
				if ($settings?.models) {
					selectedModels = $settings?.models;
				} else if ($config?.default_models) {
					console.log($config?.default_models.split(',') ?? '');
					selectedModels = $config?.default_models.split(',');
				}
			}
		}

		selectedModels = selectedModels.filter((modelId) => $models.map((m) => m.id).includes(modelId));
		if (selectedModels.length === 0 || (selectedModels.length === 1 && selectedModels[0] === '')) {
			if ($models.length > 0) {
				selectedModels = [$models[0].id];
			} else {
				selectedModels = [''];
			}
		}

		await showControls.set(true);
		await showCallOverlay.set(false);
		await showOverview.set(false);

		// 如果 previewMode 开启,则自动打开 artifacts 组件
		if (previewModeEnabled) {
			await showArtifacts.set(true);
		} else {
			await showArtifacts.set(false);
		}

		if ($page.url.pathname.includes('/c/')) {
			window.history.replaceState(history.state, '', `/`);
		}

		autoScroll = true;

		await chatId.set('');
		await chatTitle.set('');

		history = {
			messages: {},
			currentId: null
		};

		chatFiles = [];
		params = {};

		if ($page.url.searchParams.get('youtube')) {
			uploadYoutubeTranscription(
				`https://www.youtube.com/watch?v=${$page.url.searchParams.get('youtube')}`
			);
		}
		if ($page.url.searchParams.get('web-search') === 'true') {
			webSearchEnabled = true;
		}

		if ($page.url.searchParams.get('image-generation') === 'true') {
			imageGenerationEnabled = true;
		}

		if ($page.url.searchParams.get('tools')) {
			selectedToolIds = $page.url.searchParams
				.get('tools')
				?.split(',')
				.map((id) => id.trim())
				.filter((id) => id);
		} else if ($page.url.searchParams.get('tool-ids')) {
			selectedToolIds = $page.url.searchParams
				.get('tool-ids')
				?.split(',')
				.map((id) => id.trim())
				.filter((id) => id);
		}

		if ($page.url.searchParams.get('call') === 'true') {
			showCallOverlay.set(true);
			showControls.set(true);
		}

		if ($page.url.searchParams.get('q')) {
			prompt = $page.url.searchParams.get('q') ?? '';

			if (prompt) {
				await tick();
				submitPrompt(prompt);
			}
		}

		selectedModels = selectedModels.map((modelId) =>
			$models.map((m) => m.id).includes(modelId) ? modelId : ''
		);

		const userSettings = await getUserSettings(localStorage.token);

		if (userSettings) {
			settings.set(userSettings.ui);
		} else {
			settings.set(JSON.parse(localStorage.getItem('settings') ?? '{}'));
		}

		const chatInput = document.getElementById('chat-input');
		setTimeout(() => chatInput?.focus(), 0);
	};

	const loadChat = async () => {
		chatId.set(chatIdProp);
		chat = await getChatById(localStorage.token, $chatId).catch(async (error) => {
			await goto('/');
			return null;
		});

		if (chat) {
			tags = await getTagsById(localStorage.token, $chatId).catch(async (error) => {
				return [];
			});

			const chatContent = chat.chat;

			if (chatContent) {
				console.log(chatContent);

				selectedModels =
					(chatContent?.models ?? undefined) !== undefined
						? chatContent.models
						: [chatContent.models ?? ''];
				history =
					(chatContent?.history ?? undefined) !== undefined
						? chatContent.history
						: convertMessagesToHistory(chatContent.messages);

				chatTitle.set(chatContent.title);

				const userSettings = await getUserSettings(localStorage.token);

				if (userSettings) {
					await settings.set(userSettings.ui);
				} else {
					await settings.set(JSON.parse(localStorage.getItem('settings') ?? '{}'));
				}

				params = chatContent?.params ?? {};
				chatFiles = chatContent?.files ?? [];

				autoScroll = true;
				await tick();

				if (history.currentId) {
					history.messages[history.currentId].done = true;
				}
				await tick();

				return true;
			} else {
				return null;
			}
		}
	};

	const scrollToBottom = async () => {
		await tick();
		if (messagesContainerElement) {
			messagesContainerElement.scrollTop = messagesContainerElement.scrollHeight;
		}
	};
	const chatCompletedHandler = async (chatId, modelId, responseMessageId, messages) => {
		const res = await chatCompleted(localStorage.token, {
			model: modelId,
			messages: messages.map((m) => ({
				id: m.id,
				role: m.role,
				content: m.content,
				info: m.info ? m.info : undefined,
				timestamp: m.timestamp,
				...(m.usage ? { usage: m.usage } : {}),
				...(m.sources ? { sources: m.sources } : {})
			})),
			model_item: $models.find((m) => m.id === modelId),
			chat_id: chatId,
			session_id: $socket?.id,
			id: responseMessageId
		}).catch((error) => {
			toast.error(`${error}`);
			messages.at(-1).error = { content: error };

			return null;
		});

		if (res !== null && res.messages) {
			// Update chat history with the new messages
			for (const message of res.messages) {
				if (message?.id) {
					// Add null check for message and message.id
					history.messages[message.id] = {
						...history.messages[message.id],
						...(history.messages[message.id].content !== message.content
							? { originalContent: history.messages[message.id].content }
							: {}),
						...message
					};
				}
			}
		}

		await tick();

		if ($chatId == chatId) {
			if (!$temporaryChatEnabled) {
				chat = await updateChatById(localStorage.token, chatId, {
					models: selectedModels,
					messages: messages,
					history: history,
					params: params,
					files: chatFiles
				});

				currentChatPage.set(1);
				await chats.set(await getChatList(localStorage.token, $currentChatPage));
			}
		}

		taskId = null;
	};

	const chatActionHandler = async (chatId, actionId, modelId, responseMessageId, event = null) => {
		const messages = createMessagesList(history, responseMessageId);

		const res = await chatAction(localStorage.token, actionId, {
			model: modelId,
			messages: messages.map((m) => ({
				id: m.id,
				role: m.role,
				content: m.content,
				info: m.info ? m.info : undefined,
				timestamp: m.timestamp,
				...(m.sources ? { sources: m.sources } : {})
			})),
			...(event ? { event: event } : {}),
			model_item: $models.find((m) => m.id === modelId),
			chat_id: chatId,
			session_id: $socket?.id,
			id: responseMessageId
		}).catch((error) => {
			toast.error(`${error}`);
			messages.at(-1).error = { content: error };
			return null;
		});

		if (res !== null && res.messages) {
			// Update chat history with the new messages
			for (const message of res.messages) {
				history.messages[message.id] = {
					...history.messages[message.id],
					...(history.messages[message.id].content !== message.content
						? { originalContent: history.messages[message.id].content }
						: {}),
					...message
				};
			}
		}

		if ($chatId == chatId) {
			if (!$temporaryChatEnabled) {
				chat = await updateChatById(localStorage.token, chatId, {
					models: selectedModels,
					messages: messages,
					history: history,
					params: params,
					files: chatFiles
				});

				currentChatPage.set(1);
				await chats.set(await getChatList(localStorage.token, $currentChatPage));
			}
		}
	};

	const getChatEventEmitter = async (modelId: string, chatId: string = '') => {
		return setInterval(() => {
			$socket?.emit('usage', {
				action: 'chat',
				model: modelId,
				chat_id: chatId
			});
		}, 1000);
	};

	const createMessagePair = async (userPrompt) => {
		prompt = '';
		if (selectedModels.length === 0) {
			toast.error($i18n.t('Model not selected'));
		} else {
			const modelId = selectedModels[0];
			const model = $models.filter((m) => m.id === modelId).at(0);

			const messages = createMessagesList(history, history.currentId);
			const parentMessage = messages.length !== 0 ? messages.at(-1) : null;

			const userMessageId = uuidv4();
			const responseMessageId = uuidv4();

			const userMessage = {
				id: userMessageId,
				parentId: parentMessage ? parentMessage.id : null,
				childrenIds: [responseMessageId],
				role: 'user',
				content: userPrompt ? userPrompt : `[PROMPT] ${userMessageId}`,
				timestamp: Math.floor(Date.now() / 1000)
			};

			const responseMessage = {
				id: responseMessageId,
				parentId: userMessageId,
				childrenIds: [],
				role: 'assistant',
				content: `[RESPONSE] ${responseMessageId}`,
				done: true,

				model: modelId,
				modelName: model.name ?? model.id,
				modelIdx: 0,
				timestamp: Math.floor(Date.now() / 1000)
			};

			if (parentMessage) {
				parentMessage.childrenIds.push(userMessageId);
				history.messages[parentMessage.id] = parentMessage;
			}
			history.messages[userMessageId] = userMessage;
			history.messages[responseMessageId] = responseMessage;

			history.currentId = responseMessageId;

			await tick();

			if (autoScroll) {
				scrollToBottom();
			}

			if (messages.length === 0) {
				await initChatHandler(history);
			} else {
				await saveChatHandler($chatId, history);
			}
		}
	};

	const addMessages = async ({ modelId, parentId, messages }) => {
		const model = $models.filter((m) => m.id === modelId).at(0);

		let parentMessage = history.messages[parentId];
		let currentParentId = parentMessage ? parentMessage.id : null;
		for (const message of messages) {
			let messageId = uuidv4();

			if (message.role === 'user') {
				const userMessage = {
					id: messageId,
					parentId: currentParentId,
					childrenIds: [],
					timestamp: Math.floor(Date.now() / 1000),
					...message
				};

				if (parentMessage) {
					parentMessage.childrenIds.push(messageId);
					history.messages[parentMessage.id] = parentMessage;
				}

				history.messages[messageId] = userMessage;
				parentMessage = userMessage;
				currentParentId = messageId;
			} else {
				const responseMessage = {
					id: messageId,
					parentId: currentParentId,
					childrenIds: [],
					done: true,
					model: model.id,
					modelName: model.name ?? model.id,
					modelIdx: 0,
					timestamp: Math.floor(Date.now() / 1000),
					...message
				};

				if (parentMessage) {
					parentMessage.childrenIds.push(messageId);
					history.messages[parentMessage.id] = parentMessage;
				}

				history.messages[messageId] = responseMessage;
				parentMessage = responseMessage;
				currentParentId = messageId;
			}
		}

		history.currentId = currentParentId;
		await tick();

		if (autoScroll) {
			scrollToBottom();
		}

		if (messages.length === 0) {
			await initChatHandler(history);
		} else {
			await saveChatHandler($chatId, history);
		}
	};

	const chatCompletionEventHandler = async (data, message, chatId) => {
		const { id, done, choices, content, sources, selected_model_id, error, usage } = data;

		if (error) {
			await handleOpenAIError(error, message);
		}

		if (sources) {
			message.sources = sources;
		}

		if (choices) {
			if (choices[0]?.message?.content) {
				// Non-stream response
				message.content += choices[0]?.message?.content;
			} else {
				// Stream response
				let value = choices[0]?.delta?.content ?? '';
				if (message.content == '' && value == '\n') {
					console.log('Empty response');
				} else {
					message.content += value;

					if (navigator.vibrate && ($settings?.hapticFeedback ?? false)) {
						navigator.vibrate(5);
					}

					// Emit chat event for TTS
					const messageContentParts = getMessageContentParts(
						message.content,
						$config?.audio?.tts?.split_on ?? 'punctuation'
					);
					messageContentParts.pop();

					// dispatch only last sentence and make sure it hasn't been dispatched before
					if (
						messageContentParts.length > 0 &&
						messageContentParts[messageContentParts.length - 1] !== message.lastSentence
					) {
						message.lastSentence = messageContentParts[messageContentParts.length - 1];
						eventTarget.dispatchEvent(
							new CustomEvent('chat', {
								detail: {
									id: message.id,
									content: messageContentParts[messageContentParts.length - 1]
								}
							})
						);
					}
				}
			}
		}

		if (content) {
			// REALTIME_CHAT_SAVE is disabled
			message.content = content;

			if (navigator.vibrate && ($settings?.hapticFeedback ?? false)) {
				navigator.vibrate(5);
			}

			// Emit chat event for TTS
			const messageContentParts = getMessageContentParts(
				message.content,
				$config?.audio?.tts?.split_on ?? 'punctuation'
			);
			messageContentParts.pop();

			// dispatch only last sentence and make sure it hasn't been dispatched before
			if (
				messageContentParts.length > 0 &&
				messageContentParts[messageContentParts.length - 1] !== message.lastSentence
			) {
				message.lastSentence = messageContentParts[messageContentParts.length - 1];
				eventTarget.dispatchEvent(
					new CustomEvent('chat', {
						detail: {
							id: message.id,
							content: messageContentParts[messageContentParts.length - 1]
						}
					})
				);
			}
		}

		if (selected_model_id) {
			message.selectedModelId = selected_model_id;
			message.arena = true;
		}

		if (usage) {
			message.usage = usage;
		}

		history.messages[message.id] = message;

		if (done) {
			message.done = true;

			if ($settings.responseAutoCopy) {
				copyToClipboard(message.content);
			}

			if ($settings.responseAutoPlayback && !$showCallOverlay) {
				await tick();
				document.getElementById(`speak-button-${message.id}`)?.click();
			}

			// Emit chat event for TTS
			let lastMessageContentPart =
				getMessageContentParts(message.content, $config?.audio?.tts?.split_on ?? 'punctuation')?.at(
					-1
				) ?? '';
			if (lastMessageContentPart) {
				eventTarget.dispatchEvent(
					new CustomEvent('chat', {
						detail: { id: message.id, content: lastMessageContentPart }
					})
				);
			}
			eventTarget.dispatchEvent(
				new CustomEvent('chat:finish', {
					detail: {
						id: message.id,
						content: message.content
					}
				})
			);

			history.messages[message.id] = message;
			await chatCompletedHandler(
				chatId,
				message.model,
				message.id,
				createMessagesList(history, message.id)
			);
		}

		console.log(data);
		if (autoScroll) {
			scrollToBottom();
		}
	};

	//////////////////////////
	// Chat functions
	//////////////////////////

	const submitPrompt = async (userPrompt, { _raw = false } = {}) => {
		console.log('submitPrompt', userPrompt, $chatId);

		const messages = createMessagesList(history, history.currentId);
		const _selectedModels = selectedModels.map((modelId) =>
			$models.map((m) => m.id).includes(modelId) ? modelId : ''
		);
		if (JSON.stringify(selectedModels) !== JSON.stringify(_selectedModels)) {
			selectedModels = _selectedModels;
		}

		if (userPrompt === '' && files.length === 0) {
			toast.error($i18n.t('Please enter a prompt'));
			return;
		}
		if (selectedModels.includes('')) {
			toast.error($i18n.t('Model not selected'));
			return;
		}

		if (messages.length != 0 && messages.at(-1).done != true) {
			// Response not done
			return;
		}
		if (messages.length != 0 && messages.at(-1).error && !messages.at(-1).content) {
			// Error in response
			toast.error($i18n.t(`Oops! There was an error in the previous response.`));
			return;
		}
		if (
			files.length > 0 &&
			files.filter((file) => file.type !== 'image' && file.status === 'uploading').length > 0
		) {
			toast.error(
				$i18n.t(`Oops! There are files still uploading. Please wait for the upload to complete.`)
			);
			return;
		}
		if (
			($config?.file?.max_count ?? null) !== null &&
			files.length + chatFiles.length > $config?.file?.max_count
		) {
			toast.error(
				$i18n.t(`You can only chat with a maximum of {{maxCount}} file(s) at a time.`, {
					maxCount: $config?.file?.max_count
				})
			);
			return;
		}

		prompt = '';

		// Reset chat input textarea
		if (!($settings?.richTextInput ?? true)) {
			const chatInputElement = document.getElementById('chat-input');

			if (chatInputElement) {
				await tick();
				chatInputElement.style.height = '';
			}
		}

		const _files = JSON.parse(JSON.stringify(files));
		chatFiles.push(..._files.filter((item) => ['doc', 'file', 'collection'].includes(item.type)));
		chatFiles = chatFiles.filter(
			// Remove duplicates
			(item, index, array) =>
				array.findIndex((i) => JSON.stringify(i) === JSON.stringify(item)) === index
		);

		files = [];
		prompt = '';

		// Create user message
		let userMessageId = uuidv4();
		let userMessage = {
			id: userMessageId,
			parentId: messages.length !== 0 ? messages.at(-1).id : null,
			childrenIds: [],
			role: 'user',
			content: userPrompt,
			files: _files.length > 0 ? _files : undefined,
			timestamp: Math.floor(Date.now() / 1000), // Unix epoch
			models: selectedModels
		};

		// Add message to history and Set currentId to messageId
		history.messages[userMessageId] = userMessage;
		history.currentId = userMessageId;

		// Append messageId to childrenIds of parent message
		if (messages.length !== 0) {
			history.messages[messages.at(-1).id].childrenIds.push(userMessageId);
		}

		// focus on chat input
		const chatInput = document.getElementById('chat-input');
		chatInput?.focus();

		saveSessionSelectedModels();

		await sendPrompt(history, userPrompt, userMessageId, { newChat: true });
	};

	const sendPrompt = async (
		_history,
		prompt: string,
		parentId: string,
		{ modelId = null, modelIdx = null, newChat = false } = {}
	) => {
		if (autoScroll) {
			scrollToBottom();
		}

		let _chatId = JSON.parse(JSON.stringify($chatId));
		_history = JSON.parse(JSON.stringify(_history));

		const responseMessageIds: Record<PropertyKey, string> = {};
		// If modelId is provided, use it, else use selected model
		let selectedModelIds = modelId
			? [modelId]
			: atSelectedModel !== undefined
				? [atSelectedModel.id]
				: selectedModels;

		// Create response messages for each selected model
		for (const [_modelIdx, modelId] of selectedModelIds.entries()) {
			const model = $models.filter((m) => m.id === modelId).at(0);

			if (model) {
				let responseMessageId = uuidv4();
				let responseMessage = {
					parentId: parentId,
					id: responseMessageId,
					childrenIds: [],
					role: 'assistant',
					content: '',
					model: model.id,
					modelName: model.name ?? model.id,
					modelIdx: modelIdx ? modelIdx : _modelIdx,
					userContext: null,
					timestamp: Math.floor(Date.now() / 1000) // Unix epoch
				};

				// Add message to history and Set currentId to messageId
				history.messages[responseMessageId] = responseMessage;
				history.currentId = responseMessageId;

				// Append messageId to childrenIds of parent message
				if (parentId !== null && history.messages[parentId]) {
					// Add null check before accessing childrenIds
					history.messages[parentId].childrenIds = [
						...history.messages[parentId].childrenIds,
						responseMessageId
					];
				}

				responseMessageIds[`${modelId}-${modelIdx ? modelIdx : _modelIdx}`] = responseMessageId;
			}
		}
		history = history;

		// Create new chat if newChat is true and first user message
		if (newChat && _history.messages[_history.currentId].parentId === null) {
			_chatId = await initChatHandler(_history);
		}

		await tick();

		_history = JSON.parse(JSON.stringify(history));
		// Save chat after all messages have been created
		await saveChatHandler(_chatId, _history);

		await Promise.all(
			selectedModelIds.map(async (modelId, _modelIdx) => {
				console.log('modelId', modelId);
				const model = $models.filter((m) => m.id === modelId).at(0);

				if (model) {
					const messages = createMessagesList(_history, parentId);
					// If there are image files, check if model is vision capable
					const hasImages = messages.some((message) =>
						message.files?.some((file) => file.type === 'image')
					);

					if (hasImages && !(model.info?.meta?.capabilities?.vision ?? true)) {
						toast.error(
							$i18n.t('Model {{modelName}} is not vision capable', {
								modelName: model.name ?? model.id
							})
						);
					}

					let responseMessageId =
						responseMessageIds[`${modelId}-${modelIdx ? modelIdx : _modelIdx}`];
					let responseMessage = _history.messages[responseMessageId];

					let userContext = null;
					if ($settings?.memory ?? false) {
						if (userContext === null) {
							const res = await queryMemory(localStorage.token, prompt).catch((error) => {
								toast.error(`${error}`);
								return null;
							});
							if (res) {
								if (res.documents[0].length > 0) {
									userContext = res.documents[0].reduce((acc, doc, index) => {
										const createdAtTimestamp = res.metadatas[0][index].created_at;
										const createdAtDate = new Date(createdAtTimestamp * 1000)
											.toISOString()
											.split('T')[0];
										return `${acc}${index + 1}. [${createdAtDate}]. ${doc}\n`;
									}, '');
								}

								console.log(userContext);
							}
						}
					}
					responseMessage.userContext = userContext;

					const chatEventEmitter = await getChatEventEmitter(model.id, _chatId);

					scrollToBottom();
					await sendPromptSocket(_history, model, responseMessageId, _chatId);

					if (chatEventEmitter) clearInterval(chatEventEmitter);
				} else {
					toast.error($i18n.t(`Model {{modelId}} not found`, { modelId }));
				}
			})
		);

		currentChatPage.set(1);
		chats.set(await getChatList(localStorage.token, $currentChatPage));
	};

	const sendPromptSocket = async (_history, model, responseMessageId, _chatId) => {
		const responseMessage = _history.messages[responseMessageId];
		const userMessage = _history.messages[responseMessage.parentId];

		let files = JSON.parse(JSON.stringify(chatFiles));
		files.push(
			...(userMessage?.files ?? []).filter((item) =>
				['doc', 'file', 'collection'].includes(item.type)
			),
			...(responseMessage?.files ?? []).filter((item) => ['web_search_results'].includes(item.type))
		);
		// Remove duplicates
		files = files.filter(
			(item, index, array) =>
				array.findIndex((i) => JSON.stringify(i) === JSON.stringify(item)) === index
		);

		scrollToBottom();
		eventTarget.dispatchEvent(
			new CustomEvent('chat:start', {
				detail: {
					id: responseMessageId
				}
			})
		);
		await tick();

		const stream =
			model?.info?.params?.stream_response ??
			$settings?.params?.stream_response ??
			params?.stream_response ??
			true;

		let messages = [
			params?.system || $settings.system || (responseMessage?.userContext ?? null)
				? {
						role: 'system',
						content: `${promptTemplate(
							params?.system ?? $settings?.system ?? '',
							$user?.name,
							$settings?.userLocation
								? await getAndUpdateUserLocation(localStorage.token).catch((err) => {
										console.error(err);
										return undefined;
									})
								: undefined
						)}${
							(responseMessage?.userContext ?? null)
								? `\n\nUser Context:\n${responseMessage?.userContext ?? ''}`
								: ''
						}`
					}
				: undefined,
			...createMessagesList(_history, responseMessageId).map((message) => ({
				...message,
				content: processDetails(message.content)
			}))
		].filter((message) => message);

		messages = messages
			.map((message, idx, arr) => ({
				role: message.role,
				...((message.files?.filter((file) => file.type === 'image').length > 0 ?? false) &&
				message.role === 'user'
					? {
							content: [
								{
									type: 'text',
									text: message?.merged?.content ?? message.content
								},
								...message.files
									.filter((file) => file.type === 'image')
									.map((file) => ({
										type: 'image_url',
										image_url: {
											url: file.url
										}
									}))
							]
						}
					: {
							content: message?.merged?.content ?? message.content
						})
			}))
			.filter((message) => message?.role === 'user' || message?.content?.trim());

		const res = await generateOpenAIChatCompletion(
			localStorage.token,
			{
				stream: stream,
				model: model.id,
				messages: messages,
				params: {
					...$settings?.params,
					...params,

					format: $settings.requestFormat ?? undefined,
					keep_alive: $settings.keepAlive ?? undefined,
					stop:
						(params?.stop ?? $settings?.params?.stop ?? undefined)
							? (params?.stop.split(',').map((token) => token.trim()) ?? $settings.params.stop).map(
									(str) => decodeURIComponent(JSON.parse('"' + str.replace(/\"/g, '\\"') + '"'))
								)
							: undefined
				},

				files: (files?.length ?? 0) > 0 ? files : undefined,
				tool_ids: selectedToolIds.length > 0 ? selectedToolIds : undefined,
				tool_servers: $toolServers,

				mcp_servers: selectedMCPServers.length > 0 ? selectedMCPServers : undefined,

				features: {
					image_generation:
						$config?.features?.enable_image_generation &&
						($user?.role === 'admin' || $user?.permissions?.features?.image_generation)
							? imageGenerationEnabled
							: false,
					code_interpreter:
						$config?.features?.enable_code_interpreter &&
						($user?.role === 'admin' || $user?.permissions?.features?.code_interpreter)
							? codeInterpreterEnabled
							: false,
					web_search:
						$config?.features?.enable_web_search &&
						($user?.role === 'admin' || $user?.permissions?.features?.web_search)
							? webSearchEnabled || ($settings?.webSearch ?? false) === 'always'
							: false,
					preview_mode: previewModeEnabled
				},
				variables: {
					...getPromptVariables(
						$user?.name,
						$settings?.userLocation
							? await getAndUpdateUserLocation(localStorage.token).catch((err) => {
									console.error(err);
									return undefined;
								})
							: undefined
					)
				},
				model_item: $models.find((m) => m.id === model.id),

				session_id: $socket?.id,
				chat_id: $chatId,
				id: responseMessageId,

				...(!$temporaryChatEnabled &&
				(messages.length == 1 ||
					(messages.length == 2 &&
						messages.at(0)?.role === 'system' &&
						messages.at(1)?.role === 'user')) &&
				(selectedModels[0] === model.id || atSelectedModel !== undefined)
					? {
							background_tasks: {
								title_generation: $settings?.title?.auto ?? true,
								tags_generation: $settings?.autoTags ?? true
							}
						}
					: {}),

				...(stream && (model.info?.meta?.capabilities?.usage ?? false)
					? {
							stream_options: {
								include_usage: true
							}
						}
					: {})
			},
			`${WEBUI_BASE_URL}/api`
		).catch(async (error) => {
			toast.error(`${error}`);

			responseMessage.error = {
				content: error
			};
			responseMessage.done = true;

			history.messages[responseMessageId] = responseMessage;
			history.currentId = responseMessageId;
			return null;
		});

		if (res) {
			if (res.error) {
				await handleOpenAIError(res.error, responseMessage);
			} else {
				taskId = res.task_id;
			}
		}

		await tick();
		scrollToBottom();
	};

	const handleOpenAIError = async (error, responseMessage) => {
		let errorMessage = '';
		let innerError;

		if (error) {
			innerError = error;
		}

		console.error(innerError);
		if ('detail' in innerError) {
			// FastAPI error
			toast.error(innerError.detail);
			errorMessage = innerError.detail;
		} else if ('error' in innerError) {
			// OpenAI error
			if ('message' in innerError.error) {
				toast.error(innerError.error.message);
				errorMessage = innerError.error.message;
			} else {
				toast.error(innerError.error);
				errorMessage = innerError.error;
			}
		} else if ('message' in innerError) {
			// OpenAI error
			toast.error(innerError.message);
			errorMessage = innerError.message;
		}

		responseMessage.error = {
			content: $i18n.t(`Uh-oh! There was an issue with the response.`) + '\n' + errorMessage
		};
		responseMessage.done = true;

		if (responseMessage.statusHistory) {
			responseMessage.statusHistory = responseMessage.statusHistory.filter(
				(status) => status.action !== 'knowledge_search'
			);
		}

		history.messages[responseMessage.id] = responseMessage;
	};

	const stopResponse = async () => {
		if (taskId) {
			const res = await stopTask(localStorage.token, taskId).catch((error) => {
				toast.error(`${error}`);
				return null;
			});

			if (res) {
				taskId = null;

				const responseMessage = history.messages[history.currentId];
				responseMessage.done = true;

				history.messages[history.currentId] = responseMessage;

				if (autoScroll) {
					scrollToBottom();
				}
			}
		}
	};

	const submitMessage = async (parentId, prompt) => {
		let userPrompt = prompt;
		let userMessageId = uuidv4();

		let userMessage = {
			id: userMessageId,
			parentId: parentId,
			childrenIds: [],
			role: 'user',
			content: userPrompt,
			models: selectedModels
		};

		if (parentId !== null) {
			history.messages[parentId].childrenIds = [
				...history.messages[parentId].childrenIds,
				userMessageId
			];
		}

		history.messages[userMessageId] = userMessage;
		history.currentId = userMessageId;

		await tick();
		await sendPrompt(history, userPrompt, userMessageId);
	};

	const regenerateResponse = async (message) => {
		console.log('regenerateResponse');

		if (history.currentId) {
			let userMessage = history.messages[message.parentId];
			let userPrompt = userMessage.content;

			if ((userMessage?.models ?? [...selectedModels]).length == 1) {
				// If user message has only one model selected, sendPrompt automatically selects it for regeneration
				await sendPrompt(history, userPrompt, userMessage.id);
			} else {
				// If there are multiple models selected, use the model of the response message for regeneration
				// e.g. many model chat
				await sendPrompt(history, userPrompt, userMessage.id, {
					modelId: message.model,
					modelIdx: message.modelIdx
				});
			}
		}
	};

	const continueResponse = async () => {
		console.log('continueResponse');
		const _chatId = JSON.parse(JSON.stringify($chatId));

		if (history.currentId && history.messages[history.currentId].done == true) {
			const responseMessage = history.messages[history.currentId];
			responseMessage.done = false;
			await tick();

			const model = $models
				.filter((m) => m.id === (responseMessage?.selectedModelId ?? responseMessage.model))
				.at(0);

			if (model) {
				await sendPromptSocket(history, model, responseMessage.id, _chatId);
			}
		}
	};

	const mergeResponses = async (messageId, responses, _chatId) => {
		console.log('mergeResponses', messageId, responses);
		const message = history.messages[messageId];
		const mergedResponse = {
			status: true,
			content: ''
		};
		message.merged = mergedResponse;
		history.messages[messageId] = message;

		try {
			const [res, controller] = await generateMoACompletion(
				localStorage.token,
				message.model,
				history.messages[message.parentId].content,
				responses
			);

			if (res && res.ok && res.body) {
				const textStream = await createOpenAITextStream(res.body, $settings.splitLargeChunks);
				for await (const update of textStream) {
					const { value, done, sources, error, usage } = update;
					if (error || done) {
						break;
					}

					if (mergedResponse.content == '' && value == '\n') {
						continue;
					} else {
						mergedResponse.content += value;
						history.messages[messageId] = message;
					}

					if (autoScroll) {
						scrollToBottom();
					}
				}

				await saveChatHandler(_chatId, history);
			} else {
				console.error(res);
			}
		} catch (e) {
			console.error(e);
		}
	};

	const initChatHandler = async (history) => {
		let _chatId = $chatId;

		if (!$temporaryChatEnabled) {
			chat = await createNewChat(localStorage.token, {
				id: _chatId,
				title: $i18n.t('New Chat'),
				models: selectedModels,
				system: $settings.system ?? undefined,
				params: params,
				history: history,
				messages: createMessagesList(history, history.currentId),
				tags: [],
				timestamp: Date.now()
			});

			_chatId = chat.id;
			await chatId.set(_chatId);

			await chats.set(await getChatList(localStorage.token, $currentChatPage));
			currentChatPage.set(1);

			window.history.replaceState(history.state, '', `/c/${_chatId}`);
		} else {
			_chatId = 'local';
			await chatId.set('local');
		}
		await tick();

		return _chatId;
	};

	const saveChatHandler = async (_chatId, history) => {
		if ($chatId == _chatId) {
			if (!$temporaryChatEnabled) {
				chat = await updateChatById(localStorage.token, _chatId, {
					models: selectedModels,
					history: history,
					messages: createMessagesList(history, history.currentId),
					params: params,
					files: chatFiles
				});
				currentChatPage.set(1);
				await chats.set(await getChatList(localStorage.token, $currentChatPage));
			}
		}
	};
</script>

<svelte:head>
	<title>
		{$chatTitle
			? `${$chatTitle.length > 30 ? `${$chatTitle.slice(0, 30)}...` : $chatTitle} | ${$WEBUI_NAME}`
			: `${$WEBUI_NAME}`}
	</title>
</svelte:head>

<audio id="audioElement" src="" style="display: none;" />

<EventConfirmDialog
	bind:show={showEventConfirmation}
	title={eventConfirmationTitle}
	message={eventConfirmationMessage}
	input={eventConfirmationInput}
	inputPlaceholder={eventConfirmationInputPlaceholder}
	inputValue={eventConfirmationInputValue}
	on:confirm={(e) => {
		if (e.detail) {
			eventCallback(e.detail);
		} else {
			eventCallback(true);
		}
	}}
	on:cancel={() => {
		eventCallback(false);
	}}
/>

<div
	class="h-screen max-h-[100dvh] transition-width duration-200 ease-in-out {$showSidebar
		? '  md:max-w-[calc(100%-260px)]'
		: ' '} w-full max-w-full flex flex-col"
	id="chat-container"
>
	{#if chatIdProp === '' || (!loading && chatIdProp)}
		{#if $settings?.backgroundImageUrl ?? null}
			<div
				class="absolute {$showSidebar
					? 'md:max-w-[calc(100%-260px)] md:translate-x-[260px]'
					: ''} top-0 left-0 w-full h-full bg-cover bg-center bg-no-repeat"
				style="background-image: url({$settings.backgroundImageUrl})  "
			/>

			<div
				class="absolute top-0 left-0 w-full h-full bg-linear-to-t from-white to-white/85 dark:from-gray-900 dark:to-gray-900/90 z-0"
			/>
		{/if}

		<Navbar
			bind:this={navbarElement}
			chat={{
				id: $chatId,
				chat: {
					title: $chatTitle,
					models: selectedModels,
					system: $settings.system ?? undefined,
					params: params,
					history: history,
					timestamp: Date.now()
				}
			}}
			title={$chatTitle}
			bind:selectedModels
			shareEnabled={!!history.currentId}
			{initNewChat}
		/>

		<PaneGroup direction="horizontal" class="w-full h-full">
			<Pane defaultSize={50} class="h-full flex w-full relative">
				{#if !history.currentId && !$chatId && selectedModels.length <= 1 && ($banners.length > 0 || ($config?.license_metadata?.type ?? null) === 'trial' || (($config?.license_metadata?.seats ?? null) !== null && $config?.user_count > $config?.license_metadata?.seats))}
					<div class="absolute top-12 left-0 right-0 w-full z-30">
						<div class=" flex flex-col gap-1 w-full">
							{#if ($config?.license_metadata?.type ?? null) === 'trial'}
								<Banner
									banner={{
										type: 'info',
										title: 'Trial License',
										content: $i18n.t(
											'You are currently using a trial license. Please contact support to upgrade your license.'
										)
									}}
								/>
							{/if}

							{#if ($config?.license_metadata?.seats ?? null) !== null && $config?.user_count > $config?.license_metadata?.seats}
								<Banner
									banner={{
										type: 'error',
										title: 'License Error',
										content: $i18n.t(
											'Exceeded the number of seats in your license. Please contact support to increase the number of seats.'
										)
									}}
								/>
							{/if}

							{#each $banners.filter( (b) => (b.dismissible ? !JSON.parse(localStorage.getItem('dismissedBannerIds') ?? '[]').includes(b.id) : true) ) as banner}
								<Banner
									{banner}
									on:dismiss={(e) => {
										const bannerId = e.detail;

										localStorage.setItem(
											'dismissedBannerIds',
											JSON.stringify(
												[
													bannerId,
													...JSON.parse(localStorage.getItem('dismissedBannerIds') ?? '[]')
												].filter((id) => $banners.find((b) => b.id === id))
											)
										);
									}}
								/>
							{/each}
						</div>
					</div>
				{/if}

				<div class="flex flex-col flex-auto z-10 w-full @container">
					{#if $settings?.landingPageMode === 'chat' || createMessagesList(history, history.currentId).length > 0}
						<div
							class=" pb-2.5 flex flex-col justify-between w-full flex-auto overflow-auto h-0 max-w-full z-10 scrollbar-hidden"
							id="messages-container"
							bind:this={messagesContainerElement}
							on:scroll={(e) => {
								autoScroll =
									messagesContainerElement.scrollHeight - messagesContainerElement.scrollTop <=
									messagesContainerElement.clientHeight + 5;
							}}
						>
							<div class=" h-full w-full flex flex-col">
								<Messages
									chatId={$chatId}
									bind:history
									bind:autoScroll
									bind:prompt
									{selectedModels}
									{atSelectedModel}
									{sendPrompt}
									{showMessage}
									{submitMessage}
									{continueResponse}
									{regenerateResponse}
									{mergeResponses}
									{chatActionHandler}
									{addMessages}
									bottomPadding={files.length > 0}
								/>
							</div>
						</div>

						<div class=" pb-[1rem]">
							<MessageInput
								{history}
								{selectedModels}
								bind:files
								bind:prompt
								bind:autoScroll
								bind:selectedToolIds
								bind:selectedMCPServers
								bind:imageGenerationEnabled
								bind:codeInterpreterEnabled
								bind:previewModeEnabled
								bind:webSearchEnabled
								bind:atSelectedModel
								toolServers={$toolServers}
								transparentBackground={$settings?.backgroundImageUrl ?? false}
								{stopResponse}
								{createMessagePair}
								onChange={(input) => {
									if (input.prompt) {
										localStorage.setItem(`chat-input-${$chatId}`, JSON.stringify(input));
									} else {
										localStorage.removeItem(`chat-input-${$chatId}`);
									}
								}}
								on:upload={async (e) => {
									const { type, data } = e.detail;

									if (type === 'web') {
										await uploadWeb(data);
									} else if (type === 'youtube') {
										await uploadYoutubeTranscription(data);
									} else if (type === 'google-drive') {
										await uploadGoogleDriveFile(data);
									}
								}}
								on:submit={async (e) => {
									if (e.detail || files.length > 0) {
										await tick();
										submitPrompt(
											($settings?.richTextInput ?? true)
												? e.detail.replaceAll('\n\n', '\n')
												: e.detail
										);
									}
								}}
							/>

							<div
								class="absolute bottom-1 text-xs text-gray-500 text-center line-clamp-1 right-0 left-0"
							>
								<!-- {$i18n.t('LLMs can make mistakes. Verify important information.')} -->
							</div>
						</div>
					{:else}
						<div class="overflow-auto w-full h-full flex items-center">
							<Placeholder
								{history}
								{selectedModels}
								bind:files
								bind:prompt
								bind:autoScroll
								bind:selectedToolIds
								bind:selectedMCPServers
								bind:imageGenerationEnabled
								bind:codeInterpreterEnabled
								bind:previewModeEnabled
								bind:webSearchEnabled
								bind:atSelectedModel
								transparentBackground={$settings?.backgroundImageUrl ?? false}
								toolServers={$toolServers}
								{stopResponse}
								{createMessagePair}
								on:upload={async (e) => {
									const { type, data } = e.detail;

									if (type === 'web') {
										await uploadWeb(data);
									} else if (type === 'youtube') {
										await uploadYoutubeTranscription(data);
									}
								}}
								on:submit={async (e) => {
									if (e.detail || files.length > 0) {
										await tick();
										submitPrompt(
											($settings?.richTextInput ?? true)
												? e.detail.replaceAll('\n\n', '\n')
												: e.detail
										);
									}
								}}
							/>
						</div>
					{/if}
				</div>
			</Pane>

			<ChatControls
				bind:this={controlPaneComponent}
				bind:history
				bind:chatFiles
				bind:params
				bind:files
				bind:pane={controlPane}
				chatId={$chatId}
				modelId={selectedModelIds?.at(0) ?? null}
				models={selectedModelIds.reduce((a, e, i, arr) => {
					const model = $models.find((m) => m.id === e);
					if (model) {
						return [...a, model];
					}
					return a;
				}, [])}
				{submitPrompt}
				{stopResponse}
				{showMessage}
				{eventTarget}
			/>
		</PaneGroup>
	{:else if loading}
		<div class=" flex items-center justify-center h-full w-full">
			<div class="m-auto">
				<Spinner />
			</div>
		</div>
	{/if}
</div><|MERGE_RESOLUTION|>--- conflicted
+++ resolved
@@ -121,11 +121,8 @@
 	let imageGenerationEnabled = false;
 	let webSearchEnabled = false;
 	let codeInterpreterEnabled = false;
-<<<<<<< HEAD
 	let previewModeEnabled = false;
-=======
-
->>>>>>> 41aca849
+
 	let chat = null;
 	let tags = [];
 
