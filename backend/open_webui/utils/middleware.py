import time
import logging
import sys
import os
import base64

import asyncio
from aiocache import cached
from typing import Any, Optional
import random
import json
import html
import inspect
import re
import ast

from uuid import uuid4
from concurrent.futures import ThreadPoolExecutor


from fastapi import Request
from fastapi import BackgroundTasks

from starlette.responses import Response, StreamingResponse


from open_webui.models.chats import Chats
from open_webui.models.users import Users
from open_webui.socket.main import (
    get_event_call,
    get_event_emitter,
    get_active_status_by_user_id,
)
from open_webui.routers.tasks import (
    generate_queries,
    generate_title,
    generate_image_prompt,
    generate_chat_tags,
)
from open_webui.routers.retrieval import process_web_search, SearchForm
from open_webui.routers.images import image_generations, GenerateImageForm
from open_webui.routers.pipelines import (
    process_pipeline_inlet_filter,
    process_pipeline_outlet_filter,
)

from open_webui.utils.webhook import post_webhook


from open_webui.models.users import UserModel
from open_webui.models.functions import Functions
from open_webui.models.models import Models

from open_webui.retrieval.utils import get_sources_from_files


from open_webui.utils.chat import generate_chat_completion
from open_webui.utils.task import (
    get_task_model_id,
    rag_template,
    tools_function_calling_generation_template,
)
from open_webui.utils.misc import (
    deep_update,
    get_message_list,
    add_or_update_system_message,
    add_or_update_user_message,
    get_last_user_message,
    get_last_assistant_message,
    prepend_to_first_user_message_content,
)
from open_webui.utils.tools import get_tools
from open_webui.utils.plugin import load_function_module_by_id
from open_webui.utils.filter import (
    get_sorted_filter_ids,
    process_filter_functions,
)
from open_webui.utils.code_interpreter import execute_code_jupyter

from open_webui.tasks import create_task

from open_webui.config import (
    CACHE_DIR,
    DEFAULT_TOOLS_FUNCTION_CALLING_PROMPT_TEMPLATE,
    DEFAULT_CODE_INTERPRETER_PROMPT,
    DEFAULT_PREVIEW_MODE_PROMPT
)
from open_webui.env import (
    SRC_LOG_LEVELS,
    GLOBAL_LOG_LEVEL,
    BYPASS_MODEL_ACCESS_CONTROL,
    ENABLE_REALTIME_CHAT_SAVE,
)
from open_webui.constants import TASKS


logging.basicConfig(stream=sys.stdout, level=GLOBAL_LOG_LEVEL)
log = logging.getLogger(__name__)
log.setLevel(SRC_LOG_LEVELS["MAIN"])


async def chat_completion_tools_handler(
    request: Request, body: dict, user: UserModel, models, tools
) -> tuple[dict, dict]:
    async def get_content_from_response(response) -> Optional[str]:
        content = None
        if hasattr(response, "body_iterator"):
            async for chunk in response.body_iterator:
                data = json.loads(chunk.decode("utf-8"))
                content = data["choices"][0]["message"]["content"]

            # Cleanup any remaining background tasks if necessary
            if response.background is not None:
                await response.background()
        else:
            content = response["choices"][0]["message"]["content"]
        return content

    def get_tools_function_calling_payload(messages, task_model_id, content):
        user_message = get_last_user_message(messages)
        history = "\n".join(
            f"{message['role'].upper()}: \"\"\"{message['content']}\"\"\""
            for message in messages[::-1][:4]
        )

        prompt = f"History:\n{history}\nQuery: {user_message}"

        return {
            "model": task_model_id,
            "messages": [
                {"role": "system", "content": content},
                {"role": "user", "content": f"Query: {prompt}"},
            ],
            "stream": False,
            "metadata": {"task": str(TASKS.FUNCTION_CALLING)},
        }

    task_model_id = get_task_model_id(
        body["model"],
        request.app.state.config.TASK_MODEL,
        request.app.state.config.TASK_MODEL_EXTERNAL,
        models,
    )

    skip_files = False
    sources = []

    specs = [tool["spec"] for tool in tools.values()]
    tools_specs = json.dumps(specs)

    if request.app.state.config.TOOLS_FUNCTION_CALLING_PROMPT_TEMPLATE != "":
        template = request.app.state.config.TOOLS_FUNCTION_CALLING_PROMPT_TEMPLATE
    else:
        template = DEFAULT_TOOLS_FUNCTION_CALLING_PROMPT_TEMPLATE

    tools_function_calling_prompt = tools_function_calling_generation_template(
        template, tools_specs
    )
    log.info(f"{tools_function_calling_prompt=}")
    payload = get_tools_function_calling_payload(
        body["messages"], task_model_id, tools_function_calling_prompt
    )

    try:
        response = await generate_chat_completion(request, form_data=payload, user=user)
        log.debug(f"{response=}")
        content = await get_content_from_response(response)
        log.debug(f"{content=}")

        if not content:
            return body, {}

        try:
            content = content[content.find("{") : content.rfind("}") + 1]
            if not content:
                raise Exception("No JSON object found in the response")

            result = json.loads(content)

            async def tool_call_handler(tool_call):
                nonlocal skip_files

                log.debug(f"{tool_call=}")

                tool_function_name = tool_call.get("name", None)
                if tool_function_name not in tools:
                    return body, {}

                tool_function_params = tool_call.get("parameters", {})

                try:
                    required_params = (
                        tools[tool_function_name]
                        .get("spec", {})
                        .get("parameters", {})
                        .get("required", [])
                    )
                    tool_function = tools[tool_function_name]["callable"]
                    tool_function_params = {
                        k: v
                        for k, v in tool_function_params.items()
                        if k in required_params
                    }
                    tool_output = await tool_function(**tool_function_params)

                except Exception as e:
                    tool_output = str(e)

                if isinstance(tool_output, str):
                    if tools[tool_function_name]["citation"]:
                        sources.append(
                            {
                                "source": {
                                    "name": f"TOOL:{tools[tool_function_name]['toolkit_id']}/{tool_function_name}"
                                },
                                "document": [tool_output],
                                "metadata": [
                                    {
                                        "source": f"TOOL:{tools[tool_function_name]['toolkit_id']}/{tool_function_name}"
                                    }
                                ],
                            }
                        )
                    else:
                        sources.append(
                            {
                                "source": {},
                                "document": [tool_output],
                                "metadata": [
                                    {
                                        "source": f"TOOL:{tools[tool_function_name]['toolkit_id']}/{tool_function_name}"
                                    }
                                ],
                            }
                        )

                    if tools[tool_function_name]["file_handler"]:
                        skip_files = True

            # check if "tool_calls" in result
            if result.get("tool_calls"):
                for tool_call in result.get("tool_calls"):
                    await tool_call_handler(tool_call)
            else:
                await tool_call_handler(result)

        except Exception as e:
            log.exception(f"Error: {e}")
            content = None
    except Exception as e:
        log.exception(f"Error: {e}")
        content = None

    log.debug(f"tool_contexts: {sources}")

    if skip_files and "files" in body.get("metadata", {}):
        del body["metadata"]["files"]

    return body, {"sources": sources}


async def chat_web_search_handler(
    request: Request, form_data: dict, extra_params: dict, user
):
    event_emitter = extra_params["__event_emitter__"]
    await event_emitter(
        {
            "type": "status",
            "data": {
                "action": "web_search",
                "description": "Generating search query",
                "done": False,
            },
        }
    )

    messages = form_data["messages"]
    user_message = get_last_user_message(messages)

    queries = []
    try:
        res = await generate_queries(
            request,
            {
                "model": form_data["model"],
                "messages": messages,
                "prompt": user_message,
                "type": "web_search",
            },
            user,
        )

        response = res["choices"][0]["message"]["content"]

        try:
            bracket_start = response.find("{")
            bracket_end = response.rfind("}") + 1

            if bracket_start == -1 or bracket_end == -1:
                raise Exception("No JSON object found in the response")

            response = response[bracket_start:bracket_end]
            queries = json.loads(response)
            queries = queries.get("queries", [])
        except Exception as e:
            queries = [response]

    except Exception as e:
        log.exception(e)
        queries = [user_message]

    if len(queries) == 0:
        await event_emitter(
            {
                "type": "status",
                "data": {
                    "action": "web_search",
                    "description": "No search query generated",
                    "done": True,
                },
            }
        )
        return form_data

    all_results = []

    for searchQuery in queries:
        await event_emitter(
            {
                "type": "status",
                "data": {
                    "action": "web_search",
                    "description": 'Searching "{{searchQuery}}"',
                    "query": searchQuery,
                    "done": False,
                },
            }
        )

        try:
            results = await process_web_search(
                request,
                SearchForm(
                    **{
                        "query": searchQuery,
                    }
                ),
                user=user,
            )

            if results:
                all_results.append(results)
                files = form_data.get("files", [])

                if results.get("collection_name"):
                    files.append(
                        {
                            "collection_name": results["collection_name"],
                            "name": searchQuery,
                            "type": "web_search",
                            "urls": results["filenames"],
                        }
                    )
                elif results.get("docs"):
                    files.append(
                        {
                            "docs": results.get("docs", []),
                            "name": searchQuery,
                            "type": "web_search",
                            "urls": results["filenames"],
                        }
                    )

                form_data["files"] = files
        except Exception as e:
            log.exception(e)
            await event_emitter(
                {
                    "type": "status",
                    "data": {
                        "action": "web_search",
                        "description": 'Error searching "{{searchQuery}}"',
                        "query": searchQuery,
                        "done": True,
                        "error": True,
                    },
                }
            )

    if all_results:
        urls = []
        for results in all_results:
            if "filenames" in results:
                urls.extend(results["filenames"])

        await event_emitter(
            {
                "type": "status",
                "data": {
                    "action": "web_search",
                    "description": "Searched {{count}} sites",
                    "urls": urls,
                    "done": True,
                },
            }
        )
    else:
        await event_emitter(
            {
                "type": "status",
                "data": {
                    "action": "web_search",
                    "description": "No search results found",
                    "done": True,
                    "error": True,
                },
            }
        )

    return form_data


async def chat_image_generation_handler(
    request: Request, form_data: dict, extra_params: dict, user
):
    __event_emitter__ = extra_params["__event_emitter__"]
    await __event_emitter__(
        {
            "type": "status",
            "data": {"description": "Generating an image", "done": False},
        }
    )

    messages = form_data["messages"]
    user_message = get_last_user_message(messages)

    prompt = user_message
    negative_prompt = ""

    if request.app.state.config.ENABLE_IMAGE_PROMPT_GENERATION:
        try:
            res = await generate_image_prompt(
                request,
                {
                    "model": form_data["model"],
                    "messages": messages,
                },
                user,
            )

            response = res["choices"][0]["message"]["content"]

            try:
                bracket_start = response.find("{")
                bracket_end = response.rfind("}") + 1

                if bracket_start == -1 or bracket_end == -1:
                    raise Exception("No JSON object found in the response")

                response = response[bracket_start:bracket_end]
                response = json.loads(response)
                prompt = response.get("prompt", [])
            except Exception as e:
                prompt = user_message

        except Exception as e:
            log.exception(e)
            prompt = user_message

    system_message_content = ""

    try:
        images = await image_generations(
            request=request,
            form_data=GenerateImageForm(**{"prompt": prompt}),
            user=user,
        )

        await __event_emitter__(
            {
                "type": "status",
                "data": {"description": "Generated an image", "done": True},
            }
        )

        for image in images:
            await __event_emitter__(
                {
                    "type": "message",
                    "data": {"content": f"![Generated Image]({image['url']})\n"},
                }
            )

        system_message_content = "<context>User is shown the generated image, tell the user that the image has been generated</context>"
    except Exception as e:
        log.exception(e)
        await __event_emitter__(
            {
                "type": "status",
                "data": {
                    "description": f"An error occurred while generating an image",
                    "done": True,
                },
            }
        )

        system_message_content = "<context>Unable to generate an image, tell the user that an error occurred</context>"

    if system_message_content:
        form_data["messages"] = add_or_update_system_message(
            system_message_content, form_data["messages"]
        )

    return form_data


async def chat_completion_files_handler(
    request: Request, body: dict, user: UserModel
) -> tuple[dict, dict[str, list]]:
    sources = []

    if files := body.get("metadata", {}).get("files", None):
        queries = []
        try:
            queries_response = await generate_queries(
                request,
                {
                    "model": body["model"],
                    "messages": body["messages"],
                    "type": "retrieval",
                },
                user,
            )
            queries_response = queries_response["choices"][0]["message"]["content"]

            try:
                bracket_start = queries_response.find("{")
                bracket_end = queries_response.rfind("}") + 1

                if bracket_start == -1 or bracket_end == -1:
                    raise Exception("No JSON object found in the response")

                queries_response = queries_response[bracket_start:bracket_end]
                queries_response = json.loads(queries_response)
            except Exception as e:
                queries_response = {"queries": [queries_response]}

            queries = queries_response.get("queries", [])
        except:
            pass

        if len(queries) == 0:
            queries = [get_last_user_message(body["messages"])]

        try:
            # Offload get_sources_from_files to a separate thread
            loop = asyncio.get_running_loop()
            with ThreadPoolExecutor() as executor:
                sources = await loop.run_in_executor(
                    executor,
                    lambda: get_sources_from_files(
                        request=request,
                        files=files,
                        queries=queries,
                        embedding_function=lambda query: request.app.state.EMBEDDING_FUNCTION(
                            query, user=user
                        ),
                        k=request.app.state.config.TOP_K,
                        reranking_function=request.app.state.rf,
                        r=request.app.state.config.RELEVANCE_THRESHOLD,
                        hybrid_search=request.app.state.config.ENABLE_RAG_HYBRID_SEARCH,
                        full_context=request.app.state.config.RAG_FULL_CONTEXT,
                    ),
                )
        except Exception as e:
            log.exception(e)

        log.debug(f"rag_contexts:sources: {sources}")

    return body, {"sources": sources}


def apply_params_to_form_data(form_data, model):
    params = form_data.pop("params", {})
    if model.get("ollama"):
        form_data["options"] = params

        if "format" in params:
            form_data["format"] = params["format"]

        if "keep_alive" in params:
            form_data["keep_alive"] = params["keep_alive"]
    else:
        if "seed" in params:
            form_data["seed"] = params["seed"]

        if "stop" in params:
            form_data["stop"] = params["stop"]

        if "temperature" in params:
            form_data["temperature"] = params["temperature"]

        if "max_tokens" in params:
            form_data["max_tokens"] = params["max_tokens"]

        if "top_p" in params:
            form_data["top_p"] = params["top_p"]

        if "frequency_penalty" in params:
            form_data["frequency_penalty"] = params["frequency_penalty"]

        if "reasoning_effort" in params:
            form_data["reasoning_effort"] = params["reasoning_effort"]

    return form_data


async def process_chat_payload(request, form_data, metadata, user, model):

    form_data = apply_params_to_form_data(form_data, model)
    log.debug(f"form_data: {form_data}")

    event_emitter = get_event_emitter(metadata)
    event_call = get_event_call(metadata)

    extra_params = {
        "__event_emitter__": event_emitter,
        "__event_call__": event_call,
        "__user__": {
            "id": user.id,
            "email": user.email,
            "name": user.name,
            "role": user.role,
        },
        "__metadata__": metadata,
        "__request__": request,
        "__model__": model,
    }

    # Initialize events to store additional event to be sent to the client
    # Initialize contexts and citation
    if getattr(request.state, "direct", False) and hasattr(request.state, "model"):
        models = {
            request.state.model["id"]: request.state.model,
        }
    else:
        models = request.app.state.MODELS

    task_model_id = get_task_model_id(
        form_data["model"],
        request.app.state.config.TASK_MODEL,
        request.app.state.config.TASK_MODEL_EXTERNAL,
        models,
    )

    events = []
    sources = []

    user_message = get_last_user_message(form_data["messages"])
    model_knowledge = model.get("info", {}).get("meta", {}).get("knowledge", False)

    if model_knowledge:
        await event_emitter(
            {
                "type": "status",
                "data": {
                    "action": "knowledge_search",
                    "query": user_message,
                    "done": False,
                },
            }
        )

        knowledge_files = []
        for item in model_knowledge:
            if item.get("collection_name"):
                knowledge_files.append(
                    {
                        "id": item.get("collection_name"),
                        "name": item.get("name"),
                        "legacy": True,
                    }
                )
            elif item.get("collection_names"):
                knowledge_files.append(
                    {
                        "name": item.get("name"),
                        "type": "collection",
                        "collection_names": item.get("collection_names"),
                        "legacy": True,
                    }
                )
            else:
                knowledge_files.append(item)

        files = form_data.get("files", [])
        files.extend(knowledge_files)
        form_data["files"] = files

    variables = form_data.pop("variables", None)

    # Process the form_data through the pipeline
    try:
        form_data = await process_pipeline_inlet_filter(
            request, form_data, user, models
        )
    except Exception as e:
        raise e

    try:
        form_data, flags = await process_filter_functions(
            request=request,
            filter_ids=get_sorted_filter_ids(model),
            filter_type="inlet",
            form_data=form_data,
            extra_params=extra_params,
        )
    except Exception as e:
        raise Exception(f"Error: {e}")

    features = form_data.pop("features", None)
    if features:
        if "web_search" in features and features["web_search"]:
            form_data = await chat_web_search_handler(
                request, form_data, extra_params, user
            )

        if "image_generation" in features and features["image_generation"]:
            form_data = await chat_image_generation_handler(
                request, form_data, extra_params, user
            )

        if "code_interpreter" in features and features["code_interpreter"]:
            form_data["messages"] = add_or_update_user_message(
                (
                    request.app.state.config.CODE_INTERPRETER_PROMPT_TEMPLATE
                    if request.app.state.config.CODE_INTERPRETER_PROMPT_TEMPLATE != ""
                    else DEFAULT_CODE_INTERPRETER_PROMPT
                ),
                form_data["messages"],
            )
<<<<<<< HEAD
        if "preview_mode" in features and features["preview_mode"]:
            form_data["messages"] = add_or_update_system_message(
                (
                    DEFAULT_PREVIEW_MODE_PROMPT
                ),
                form_data["messages"],
            )
    try:
        form_data, flags = await process_filter_functions(
            request=request,
            filter_ids=get_sorted_filter_ids(model),
            filter_type="inlet",
            form_data=form_data,
            extra_params=extra_params,
        )
    except Exception as e:
        raise Exception(f"Error: {e}")
=======
>>>>>>> 95cadaca

    tool_ids = form_data.pop("tool_ids", None)
    files = form_data.pop("files", None)

    # Remove files duplicates
    if files:
        files = list({json.dumps(f, sort_keys=True): f for f in files}.values())

    metadata = {
        **metadata,
        "tool_ids": tool_ids,
        "files": files,
    }
    form_data["metadata"] = metadata

    tool_ids = metadata.get("tool_ids", None)
    log.debug(f"{tool_ids=}")

    if tool_ids:
        # If tool_ids field is present, then get the tools
        tools = get_tools(
            request,
            tool_ids,
            user,
            {
                **extra_params,
                "__model__": models[task_model_id],
                "__messages__": form_data["messages"],
                "__files__": metadata.get("files", []),
            },
        )
        log.info(f"{tools=}")

        if metadata.get("function_calling") == "native":
            # If the function calling is native, then call the tools function calling handler
            metadata["tools"] = tools
            form_data["tools"] = [
                {"type": "function", "function": tool.get("spec", {})}
                for tool in tools.values()
            ]
        else:
            # If the function calling is not native, then call the tools function calling handler
            try:
                form_data, flags = await chat_completion_tools_handler(
                    request, form_data, user, models, tools
                )
                sources.extend(flags.get("sources", []))

            except Exception as e:
                log.exception(e)

    try:
        form_data, flags = await chat_completion_files_handler(request, form_data, user)
        sources.extend(flags.get("sources", []))
    except Exception as e:
        log.exception(e)

    # If context is not empty, insert it into the messages
    if len(sources) > 0:
        context_string = ""
        for source_idx, source in enumerate(sources):
            if "document" in source:
                for doc_idx, doc_context in enumerate(source["document"]):
                    context_string += f"<source><source_id>{source_idx}</source_id><source_context>{doc_context}</source_context></source>\n"

        context_string = context_string.strip()
        prompt = get_last_user_message(form_data["messages"])

        if prompt is None:
            raise Exception("No user message found")
        if (
            request.app.state.config.RELEVANCE_THRESHOLD == 0
            and context_string.strip() == ""
        ):
            log.debug(
                f"With a 0 relevancy threshold for RAG, the context cannot be empty"
            )

        # Workaround for Ollama 2.0+ system prompt issue
        # TODO: replace with add_or_update_system_message
        if model.get("owned_by") == "ollama":
            form_data["messages"] = prepend_to_first_user_message_content(
                rag_template(
                    request.app.state.config.RAG_TEMPLATE, context_string, prompt
                ),
                form_data["messages"],
            )
        else:
            form_data["messages"] = add_or_update_system_message(
                rag_template(
                    request.app.state.config.RAG_TEMPLATE, context_string, prompt
                ),
                form_data["messages"],
            )

    # If there are citations, add them to the data_items
    sources = [source for source in sources if source.get("source", {}).get("name", "")]

    if len(sources) > 0:
        events.append({"sources": sources})

    if model_knowledge:
        await event_emitter(
            {
                "type": "status",
                "data": {
                    "action": "knowledge_search",
                    "query": user_message,
                    "done": True,
                    "hidden": True,
                },
            }
        )

    return form_data, metadata, events


async def process_chat_response(
    request, response, form_data, user, events, metadata, tasks
):
    async def background_tasks_handler():
        message_map = Chats.get_messages_by_chat_id(metadata["chat_id"])
        message = message_map.get(metadata["message_id"]) if message_map else None

        if message:
            messages = get_message_list(message_map, message.get("id"))

            if tasks and messages:
                if TASKS.TITLE_GENERATION in tasks:
                    if tasks[TASKS.TITLE_GENERATION]:
                        res = await generate_title(
                            request,
                            {
                                "model": message["model"],
                                "messages": messages,
                                "chat_id": metadata["chat_id"],
                            },
                            user,
                        )

                        if res and isinstance(res, dict):
                            if len(res.get("choices", [])) == 1:
                                title_string = (
                                    res.get("choices", [])[0]
                                    .get("message", {})
                                    .get("content", message.get("content", "New Chat"))
                                )
                            else:
                                title_string = ""

                            title_string = title_string[
                                title_string.find("{") : title_string.rfind("}") + 1
                            ]

                            try:
                                title = json.loads(title_string).get(
                                    "title", "New Chat"
                                )
                            except Exception as e:
                                title = ""

                            if not title:
                                title = messages[0].get("content", "New Chat")

                            Chats.update_chat_title_by_id(metadata["chat_id"], title)

                            await event_emitter(
                                {
                                    "type": "chat:title",
                                    "data": title,
                                }
                            )
                    elif len(messages) == 2:
                        title = messages[0].get("content", "New Chat")

                        Chats.update_chat_title_by_id(metadata["chat_id"], title)

                        await event_emitter(
                            {
                                "type": "chat:title",
                                "data": message.get("content", "New Chat"),
                            }
                        )

                if TASKS.TAGS_GENERATION in tasks and tasks[TASKS.TAGS_GENERATION]:
                    res = await generate_chat_tags(
                        request,
                        {
                            "model": message["model"],
                            "messages": messages,
                            "chat_id": metadata["chat_id"],
                        },
                        user,
                    )

                    if res and isinstance(res, dict):
                        if len(res.get("choices", [])) == 1:
                            tags_string = (
                                res.get("choices", [])[0]
                                .get("message", {})
                                .get("content", "")
                            )
                        else:
                            tags_string = ""

                        tags_string = tags_string[
                            tags_string.find("{") : tags_string.rfind("}") + 1
                        ]

                        try:
                            tags = json.loads(tags_string).get("tags", [])
                            Chats.update_chat_tags_by_id(
                                metadata["chat_id"], tags, user
                            )

                            await event_emitter(
                                {
                                    "type": "chat:tags",
                                    "data": tags,
                                }
                            )
                        except Exception as e:
                            pass

    event_emitter = None
    event_caller = None
    if (
        "session_id" in metadata
        and metadata["session_id"]
        and "chat_id" in metadata
        and metadata["chat_id"]
        and "message_id" in metadata
        and metadata["message_id"]
    ):
        event_emitter = get_event_emitter(metadata)
        event_caller = get_event_call(metadata)

    # Non-streaming response
    if not isinstance(response, StreamingResponse):
        if event_emitter:
            if "selected_model_id" in response:
                Chats.upsert_message_to_chat_by_id_and_message_id(
                    metadata["chat_id"],
                    metadata["message_id"],
                    {
                        "selectedModelId": response["selected_model_id"],
                    },
                )

            if response.get("choices", [])[0].get("message", {}).get("content"):
                content = response["choices"][0]["message"]["content"]

                if content:

                    await event_emitter(
                        {
                            "type": "chat:completion",
                            "data": response,
                        }
                    )

                    title = Chats.get_chat_title_by_id(metadata["chat_id"])

                    await event_emitter(
                        {
                            "type": "chat:completion",
                            "data": {
                                "done": True,
                                "content": content,
                                "title": title,
                            },
                        }
                    )

                    # Save message in the database
                    Chats.upsert_message_to_chat_by_id_and_message_id(
                        metadata["chat_id"],
                        metadata["message_id"],
                        {
                            "content": content,
                        },
                    )

                    # Send a webhook notification if the user is not active
                    if get_active_status_by_user_id(user.id) is None:
                        webhook_url = Users.get_user_webhook_url_by_id(user.id)
                        if webhook_url:
                            post_webhook(
                                request.app.state.WEBUI_NAME,
                                webhook_url,
                                f"{title} - {request.app.state.config.WEBUI_URL}/c/{metadata['chat_id']}\n\n{content}",
                                {
                                    "action": "chat",
                                    "message": content,
                                    "title": title,
                                    "url": f"{request.app.state.config.WEBUI_URL}/c/{metadata['chat_id']}",
                                },
                            )

                    await background_tasks_handler()

            return response
        else:
            return response

    # Non standard response
    if not any(
        content_type in response.headers["Content-Type"]
        for content_type in ["text/event-stream", "application/x-ndjson"]
    ):
        return response

    extra_params = {
        "__event_emitter__": event_emitter,
        "__event_call__": event_caller,
        "__user__": {
            "id": user.id,
            "email": user.email,
            "name": user.name,
            "role": user.role,
        },
        "__metadata__": metadata,
        "__request__": request,
        "__model__": metadata.get("model"),
    }
    filter_ids = get_sorted_filter_ids(form_data.get("model"))

    # Streaming response
    if event_emitter and event_caller:
        task_id = str(uuid4())  # Create a unique task ID.
        model_id = form_data.get("model", "")

        Chats.upsert_message_to_chat_by_id_and_message_id(
            metadata["chat_id"],
            metadata["message_id"],
            {
                "model": model_id,
            },
        )

        def split_content_and_whitespace(content):
            content_stripped = content.rstrip()
            original_whitespace = (
                content[len(content_stripped) :]
                if len(content) > len(content_stripped)
                else ""
            )
            return content_stripped, original_whitespace

        def is_opening_code_block(content):
            backtick_segments = content.split("```")
            # Even number of segments means the last backticks are opening a new block
            return len(backtick_segments) > 1 and len(backtick_segments) % 2 == 0

        # Handle as a background task
        async def post_response_handler(response, events):
            def serialize_content_blocks(content_blocks, raw=False):
                content = ""

                for block in content_blocks:
                    if block["type"] == "text":
                        content = f"{content}{block['content'].strip()}\n"
                    elif block["type"] == "tool_calls":
                        attributes = block.get("attributes", {})

                        block_content = block.get("content", [])
                        results = block.get("results", [])

                        if results:

                            result_display_content = ""

                            for result in results:
                                tool_call_id = result.get("tool_call_id", "")
                                tool_name = ""

                                for tool_call in block_content:
                                    if tool_call.get("id", "") == tool_call_id:
                                        tool_name = tool_call.get("function", {}).get(
                                            "name", ""
                                        )
                                        break

                                result_display_content = f"{result_display_content}\n> {tool_name}: {result.get('content', '')}"

                            if not raw:
                                content = f'{content}\n<details type="tool_calls" done="true" content="{html.escape(json.dumps(block_content))}" results="{html.escape(json.dumps(results))}">\n<summary>Tool Executed</summary>\n{result_display_content}\n</details>\n'
                        else:
                            tool_calls_display_content = ""

                            for tool_call in block_content:
                                tool_calls_display_content = f"{tool_calls_display_content}\n> Executing {tool_call.get('function', {}).get('name', '')}"

                            if not raw:
                                content = f'{content}\n<details type="tool_calls" done="false" content="{html.escape(json.dumps(block_content))}">\n<summary>Tool Executing...</summary>\n{tool_calls_display_content}\n</details>\n'

                    elif block["type"] == "reasoning":
                        reasoning_display_content = "\n".join(
                            (f"> {line}" if not line.startswith(">") else line)
                            for line in block["content"].splitlines()
                        )

                        reasoning_duration = block.get("duration", None)

                        if reasoning_duration is not None:
                            if raw:
                                content = f'{content}\n<{block["start_tag"]}>{block["content"]}<{block["end_tag"]}>\n'
                            else:
                                content = f'{content}\n<details type="reasoning" done="true" duration="{reasoning_duration}">\n<summary>Thought for {reasoning_duration} seconds</summary>\n{reasoning_display_content}\n</details>\n'
                        else:
                            if raw:
                                content = f'{content}\n<{block["start_tag"]}>{block["content"]}<{block["end_tag"]}>\n'
                            else:
                                content = f'{content}\n<details type="reasoning" done="false">\n<summary>Thinking…</summary>\n{reasoning_display_content}\n</details>\n'

                    elif block["type"] == "code_interpreter":
                        attributes = block.get("attributes", {})
                        output = block.get("output", None)
                        lang = attributes.get("lang", "")

                        content_stripped, original_whitespace = (
                            split_content_and_whitespace(content)
                        )
                        if is_opening_code_block(content_stripped):
                            # Remove trailing backticks that would open a new block
                            content = (
                                content_stripped.rstrip("`").rstrip()
                                + original_whitespace
                            )
                        else:
                            # Keep content as is - either closing backticks or no backticks
                            content = content_stripped + original_whitespace

                        if output:
                            output = html.escape(json.dumps(output))

                            if raw:
                                content = f'{content}\n<code_interpreter type="code" lang="{lang}">\n{block["content"]}\n</code_interpreter>\n```output\n{output}\n```\n'
                            else:
                                content = f'{content}\n<details type="code_interpreter" done="true" output="{output}">\n<summary>Analyzed</summary>\n```{lang}\n{block["content"]}\n```\n</details>\n'
                        else:
                            if raw:
                                content = f'{content}\n<code_interpreter type="code" lang="{lang}">\n{block["content"]}\n</code_interpreter>\n'
                            else:
                                content = f'{content}\n<details type="code_interpreter" done="false">\n<summary>Analyzing...</summary>\n```{lang}\n{block["content"]}\n```\n</details>\n'

                    else:
                        block_content = str(block["content"]).strip()
                        content = f"{content}{block['type']}: {block_content}\n"

                return content.strip()

            def convert_content_blocks_to_messages(content_blocks):
                messages = []

                temp_blocks = []
                for idx, block in enumerate(content_blocks):
                    if block["type"] == "tool_calls":
                        messages.append(
                            {
                                "role": "assistant",
                                "content": serialize_content_blocks(temp_blocks),
                                "tool_calls": block.get("content"),
                            }
                        )

                        results = block.get("results", [])

                        for result in results:
                            messages.append(
                                {
                                    "role": "tool",
                                    "tool_call_id": result["tool_call_id"],
                                    "content": result["content"],
                                }
                            )
                        temp_blocks = []
                    else:
                        temp_blocks.append(block)

                if temp_blocks:
                    content = serialize_content_blocks(temp_blocks)
                    if content:
                        messages.append(
                            {
                                "role": "assistant",
                                "content": content,
                            }
                        )

                return messages

            def tag_content_handler(content_type, tags, content, content_blocks):
                end_flag = False

                def extract_attributes(tag_content):
                    """Extract attributes from a tag if they exist."""
                    attributes = {}
                    if not tag_content:  # Ensure tag_content is not None
                        return attributes
                    # Match attributes in the format: key="value" (ignores single quotes for simplicity)
                    matches = re.findall(r'(\w+)\s*=\s*"([^"]+)"', tag_content)
                    for key, value in matches:
                        attributes[key] = value
                    return attributes

                if content_blocks[-1]["type"] == "text":
                    for start_tag, end_tag in tags:
                        # Match start tag e.g., <tag> or <tag attr="value">
                        start_tag_pattern = rf"<{re.escape(start_tag)}(\s.*?)?>"
                        match = re.search(start_tag_pattern, content)
                        if match:
                            attr_content = (
                                match.group(1) if match.group(1) else ""
                            )  # Ensure it's not None
                            attributes = extract_attributes(
                                attr_content
                            )  # Extract attributes safely

                            # Capture everything before and after the matched tag
                            before_tag = content[
                                : match.start()
                            ]  # Content before opening tag
                            after_tag = content[
                                match.end() :
                            ]  # Content after opening tag

                            # Remove the start tag and after from the currently handling text block
                            content_blocks[-1]["content"] = content_blocks[-1][
                                "content"
                            ].replace(match.group(0) + after_tag, "")

                            if before_tag:
                                content_blocks[-1]["content"] = before_tag

                            if not content_blocks[-1]["content"]:
                                content_blocks.pop()

                            # Append the new block
                            content_blocks.append(
                                {
                                    "type": content_type,
                                    "start_tag": start_tag,
                                    "end_tag": end_tag,
                                    "attributes": attributes,
                                    "content": "",
                                    "started_at": time.time(),
                                }
                            )

                            if after_tag:
                                content_blocks[-1]["content"] = after_tag

                            break
                elif content_blocks[-1]["type"] == content_type:
                    start_tag = content_blocks[-1]["start_tag"]
                    end_tag = content_blocks[-1]["end_tag"]
                    # Match end tag e.g., </tag>
                    end_tag_pattern = rf"<{re.escape(end_tag)}>"

                    # Check if the content has the end tag
                    if re.search(end_tag_pattern, content):
                        end_flag = True

                        block_content = content_blocks[-1]["content"]
                        # Strip start and end tags from the content
                        start_tag_pattern = rf"<{re.escape(start_tag)}(.*?)>"
                        block_content = re.sub(
                            start_tag_pattern, "", block_content
                        ).strip()

                        end_tag_regex = re.compile(end_tag_pattern, re.DOTALL)
                        split_content = end_tag_regex.split(block_content, maxsplit=1)

                        # Content inside the tag
                        block_content = (
                            split_content[0].strip() if split_content else ""
                        )

                        # Leftover content (everything after `</tag>`)
                        leftover_content = (
                            split_content[1].strip() if len(split_content) > 1 else ""
                        )

                        if block_content:
                            content_blocks[-1]["content"] = block_content
                            content_blocks[-1]["ended_at"] = time.time()
                            content_blocks[-1]["duration"] = int(
                                content_blocks[-1]["ended_at"]
                                - content_blocks[-1]["started_at"]
                            )

                            # Reset the content_blocks by appending a new text block
                            if content_type != "code_interpreter":
                                if leftover_content:

                                    content_blocks.append(
                                        {
                                            "type": "text",
                                            "content": leftover_content,
                                        }
                                    )
                                else:
                                    content_blocks.append(
                                        {
                                            "type": "text",
                                            "content": "",
                                        }
                                    )

                        else:
                            # Remove the block if content is empty
                            content_blocks.pop()

                            if leftover_content:
                                content_blocks.append(
                                    {
                                        "type": "text",
                                        "content": leftover_content,
                                    }
                                )
                            else:
                                content_blocks.append(
                                    {
                                        "type": "text",
                                        "content": "",
                                    }
                                )

                        # Clean processed content
                        content = re.sub(
                            rf"<{re.escape(start_tag)}(.*?)>(.|\n)*?<{re.escape(end_tag)}>",
                            "",
                            content,
                            flags=re.DOTALL,
                        )

                return content, content_blocks, end_flag

            message = Chats.get_message_by_id_and_message_id(
                metadata["chat_id"], metadata["message_id"]
            )

            tool_calls = []

            last_assistant_message = None
            try:
                if form_data["messages"][-1]["role"] == "assistant":
                    last_assistant_message = get_last_assistant_message(
                        form_data["messages"]
                    )
            except Exception as e:
                pass

            content = (
                message.get("content", "")
                if message
                else last_assistant_message if last_assistant_message else ""
            )

            content_blocks = [
                {
                    "type": "text",
                    "content": content,
                }
            ]

            # We might want to disable this by default
            DETECT_REASONING = True
            DETECT_SOLUTION = True
            DETECT_CODE_INTERPRETER = metadata.get("features", {}).get(
                "code_interpreter", False
            )

            reasoning_tags = [
                ("think", "/think"),
                ("thinking", "/thinking"),
                ("reason", "/reason"),
                ("reasoning", "/reasoning"),
                ("thought", "/thought"),
                ("Thought", "/Thought"),
                ("|begin_of_thought|", "|end_of_thought|"),
            ]

            code_interpreter_tags = [("code_interpreter", "/code_interpreter")]

            solution_tags = [("|begin_of_solution|", "|end_of_solution|")]

            try:
                for event in events:
                    await event_emitter(
                        {
                            "type": "chat:completion",
                            "data": event,
                        }
                    )

                    # Save message in the database
                    Chats.upsert_message_to_chat_by_id_and_message_id(
                        metadata["chat_id"],
                        metadata["message_id"],
                        {
                            **event,
                        },
                    )

                async def stream_body_handler(response):
                    nonlocal content
                    nonlocal content_blocks

                    response_tool_calls = []

                    async for line in response.body_iterator:
                        line = line.decode("utf-8") if isinstance(line, bytes) else line
                        data = line

                        # Skip empty lines
                        if not data.strip():
                            continue

                        # "data:" is the prefix for each event
                        if not data.startswith("data:"):
                            continue

                        # Remove the prefix
                        data = data[len("data:") :].strip()

                        try:
                            data = json.loads(data)

                            data, _ = await process_filter_functions(
                                request=request,
                                filter_ids=filter_ids,
                                filter_type="stream",
                                form_data=data,
                                extra_params=extra_params,
                            )

                            if data:
                                if "selected_model_id" in data:
                                    model_id = data["selected_model_id"]
                                    Chats.upsert_message_to_chat_by_id_and_message_id(
                                        metadata["chat_id"],
                                        metadata["message_id"],
                                        {
                                            "selectedModelId": model_id,
                                        },
                                    )
                                else:
                                    choices = data.get("choices", [])
                                    if not choices:
                                        usage = data.get("usage", {})
                                        if usage:
                                            await event_emitter(
                                                {
                                                    "type": "chat:completion",
                                                    "data": {
                                                        "usage": usage,
                                                    },
                                                }
                                            )
                                        continue

                                    delta = choices[0].get("delta", {})
                                    delta_tool_calls = delta.get("tool_calls", None)

                                    if delta_tool_calls:
                                        for delta_tool_call in delta_tool_calls:
                                            tool_call_index = delta_tool_call.get(
                                                "index"
                                            )

                                            if tool_call_index is not None:
                                                if (
                                                    len(response_tool_calls)
                                                    <= tool_call_index
                                                ):
                                                    response_tool_calls.append(
                                                        delta_tool_call
                                                    )
                                                else:
                                                    delta_name = delta_tool_call.get(
                                                        "function", {}
                                                    ).get("name")
                                                    delta_arguments = (
                                                        delta_tool_call.get(
                                                            "function", {}
                                                        ).get("arguments")
                                                    )

                                                    if delta_name:
                                                        response_tool_calls[
                                                            tool_call_index
                                                        ]["function"][
                                                            "name"
                                                        ] += delta_name

                                                    if delta_arguments:
                                                        response_tool_calls[
                                                            tool_call_index
                                                        ]["function"][
                                                            "arguments"
                                                        ] += delta_arguments

                                    value = delta.get("content")

                                    if value:
                                        content = f"{content}{value}"

                                        if not content_blocks:
                                            content_blocks.append(
                                                {
                                                    "type": "text",
                                                    "content": "",
                                                }
                                            )

                                        content_blocks[-1]["content"] = (
                                            content_blocks[-1]["content"] + value
                                        )

                                        if DETECT_REASONING:
                                            content, content_blocks, _ = (
                                                tag_content_handler(
                                                    "reasoning",
                                                    reasoning_tags,
                                                    content,
                                                    content_blocks,
                                                )
                                            )

                                        if DETECT_CODE_INTERPRETER:
                                            content, content_blocks, end = (
                                                tag_content_handler(
                                                    "code_interpreter",
                                                    code_interpreter_tags,
                                                    content,
                                                    content_blocks,
                                                )
                                            )

                                            if end:
                                                break

                                        if DETECT_SOLUTION:
                                            content, content_blocks, _ = (
                                                tag_content_handler(
                                                    "solution",
                                                    solution_tags,
                                                    content,
                                                    content_blocks,
                                                )
                                            )

                                        if ENABLE_REALTIME_CHAT_SAVE:
                                            # Save message in the database
                                            Chats.upsert_message_to_chat_by_id_and_message_id(
                                                metadata["chat_id"],
                                                metadata["message_id"],
                                                {
                                                    "content": serialize_content_blocks(
                                                        content_blocks
                                                    ),
                                                },
                                            )
                                        else:
                                            data = {
                                                "content": serialize_content_blocks(
                                                    content_blocks
                                                ),
                                            }

                                await event_emitter(
                                    {
                                        "type": "chat:completion",
                                        "data": data,
                                    }
                                )
                        except Exception as e:
                            done = "data: [DONE]" in line
                            if done:
                                pass
                            else:
                                log.debug("Error: ", e)
                                continue

                    if content_blocks:
                        # Clean up the last text block
                        if content_blocks[-1]["type"] == "text":
                            content_blocks[-1]["content"] = content_blocks[-1][
                                "content"
                            ].strip()

                            if not content_blocks[-1]["content"]:
                                content_blocks.pop()

                                if not content_blocks:
                                    content_blocks.append(
                                        {
                                            "type": "text",
                                            "content": "",
                                        }
                                    )

                    if response_tool_calls:
                        tool_calls.append(response_tool_calls)

                    if response.background:
                        await response.background()

                await stream_body_handler(response)

                MAX_TOOL_CALL_RETRIES = 5
                tool_call_retries = 0

                while len(tool_calls) > 0 and tool_call_retries < MAX_TOOL_CALL_RETRIES:
                    tool_call_retries += 1

                    response_tool_calls = tool_calls.pop(0)

                    content_blocks.append(
                        {
                            "type": "tool_calls",
                            "content": response_tool_calls,
                        }
                    )

                    await event_emitter(
                        {
                            "type": "chat:completion",
                            "data": {
                                "content": serialize_content_blocks(content_blocks),
                            },
                        }
                    )

                    tools = metadata.get("tools", {})

                    results = []
                    for tool_call in response_tool_calls:
                        tool_call_id = tool_call.get("id", "")
                        tool_name = tool_call.get("function", {}).get("name", "")

                        tool_function_params = {}
                        try:
                            # json.loads cannot be used because some models do not produce valid JSON
                            tool_function_params = ast.literal_eval(
                                tool_call.get("function", {}).get("arguments", "{}")
                            )
                        except Exception as e:
                            log.debug(e)

                        tool_result = None

                        if tool_name in tools:
                            tool = tools[tool_name]
                            spec = tool.get("spec", {})

                            try:
                                required_params = spec.get("parameters", {}).get(
                                    "required", []
                                )
                                tool_function = tool["callable"]
                                tool_function_params = {
                                    k: v
                                    for k, v in tool_function_params.items()
                                    if k in required_params
                                }
                                tool_result = await tool_function(
                                    **tool_function_params
                                )
                            except Exception as e:
                                tool_result = str(e)

                        results.append(
                            {
                                "tool_call_id": tool_call_id,
                                "content": tool_result,
                            }
                        )

                    content_blocks[-1]["results"] = results

                    content_blocks.append(
                        {
                            "type": "text",
                            "content": "",
                        }
                    )

                    await event_emitter(
                        {
                            "type": "chat:completion",
                            "data": {
                                "content": serialize_content_blocks(content_blocks),
                            },
                        }
                    )

                    try:
                        res = await generate_chat_completion(
                            request,
                            {
                                "model": model_id,
                                "stream": True,
                                "tools": form_data["tools"],
                                "messages": [
                                    *form_data["messages"],
                                    *convert_content_blocks_to_messages(content_blocks),
                                ],
                            },
                            user,
                        )

                        if isinstance(res, StreamingResponse):
                            await stream_body_handler(res)
                        else:
                            break
                    except Exception as e:
                        log.debug(e)
                        break

                if DETECT_CODE_INTERPRETER:
                    MAX_RETRIES = 5
                    retries = 0

                    while (
                        content_blocks[-1]["type"] == "code_interpreter"
                        and retries < MAX_RETRIES
                    ):
                        await event_emitter(
                            {
                                "type": "chat:completion",
                                "data": {
                                    "content": serialize_content_blocks(content_blocks),
                                },
                            }
                        )

                        retries += 1
                        log.debug(f"Attempt count: {retries}")

                        output = ""
                        try:
                            if content_blocks[-1]["attributes"].get("type") == "code":
                                code = content_blocks[-1]["content"]

                                if (
                                    request.app.state.config.CODE_INTERPRETER_ENGINE
                                    == "pyodide"
                                ):
                                    output = await event_caller(
                                        {
                                            "type": "execute:python",
                                            "data": {
                                                "id": str(uuid4()),
                                                "code": code,
                                                "session_id": metadata.get(
                                                    "session_id", None
                                                ),
                                            },
                                        }
                                    )
                                elif (
                                    request.app.state.config.CODE_INTERPRETER_ENGINE
                                    == "jupyter"
                                ):
                                    output = await execute_code_jupyter(
                                        request.app.state.config.CODE_INTERPRETER_JUPYTER_URL,
                                        code,
                                        (
                                            request.app.state.config.CODE_INTERPRETER_JUPYTER_AUTH_TOKEN
                                            if request.app.state.config.CODE_INTERPRETER_JUPYTER_AUTH
                                            == "token"
                                            else None
                                        ),
                                        (
                                            request.app.state.config.CODE_INTERPRETER_JUPYTER_AUTH_PASSWORD
                                            if request.app.state.config.CODE_INTERPRETER_JUPYTER_AUTH
                                            == "password"
                                            else None
                                        ),
                                        request.app.state.config.CODE_INTERPRETER_JUPYTER_TIMEOUT,
                                    )
                                else:
                                    output = {
                                        "stdout": "Code interpreter engine not configured."
                                    }

                                log.debug(f"Code interpreter output: {output}")

                                if isinstance(output, dict):
                                    stdout = output.get("stdout", "")

                                    if isinstance(stdout, str):
                                        stdoutLines = stdout.split("\n")
                                        for idx, line in enumerate(stdoutLines):
                                            if "data:image/png;base64" in line:
                                                id = str(uuid4())

                                                # ensure the path exists
                                                os.makedirs(
                                                    os.path.join(CACHE_DIR, "images"),
                                                    exist_ok=True,
                                                )

                                                image_path = os.path.join(
                                                    CACHE_DIR,
                                                    f"images/{id}.png",
                                                )

                                                with open(image_path, "wb") as f:
                                                    f.write(
                                                        base64.b64decode(
                                                            line.split(",")[1]
                                                        )
                                                    )

                                                stdoutLines[idx] = (
                                                    f"![Output Image {idx}](/cache/images/{id}.png)"
                                                )

                                        output["stdout"] = "\n".join(stdoutLines)

                                    result = output.get("result", "")

                                    if isinstance(result, str):
                                        resultLines = result.split("\n")
                                        for idx, line in enumerate(resultLines):
                                            if "data:image/png;base64" in line:
                                                id = str(uuid4())

                                                # ensure the path exists
                                                os.makedirs(
                                                    os.path.join(CACHE_DIR, "images"),
                                                    exist_ok=True,
                                                )

                                                image_path = os.path.join(
                                                    CACHE_DIR,
                                                    f"images/{id}.png",
                                                )

                                                with open(image_path, "wb") as f:
                                                    f.write(
                                                        base64.b64decode(
                                                            line.split(",")[1]
                                                        )
                                                    )

                                                resultLines[idx] = (
                                                    f"![Output Image {idx}](/cache/images/{id}.png)"
                                                )

                                        output["result"] = "\n".join(resultLines)
                        except Exception as e:
                            output = str(e)

                        content_blocks[-1]["output"] = output

                        content_blocks.append(
                            {
                                "type": "text",
                                "content": "",
                            }
                        )

                        await event_emitter(
                            {
                                "type": "chat:completion",
                                "data": {
                                    "content": serialize_content_blocks(content_blocks),
                                },
                            }
                        )

                        log.info(f"content_blocks={content_blocks}")
                        log.info(
                            f"serialize_content_blocks={serialize_content_blocks(content_blocks)}"
                        )

                        try:
                            res = await generate_chat_completion(
                                request,
                                {
                                    "model": model_id,
                                    "stream": True,
                                    "messages": [
                                        *form_data["messages"],
                                        {
                                            "role": "assistant",
                                            "content": serialize_content_blocks(
                                                content_blocks, raw=True
                                            ),
                                        },
                                    ],
                                },
                                user,
                            )

                            if isinstance(res, StreamingResponse):
                                await stream_body_handler(res)
                            else:
                                break
                        except Exception as e:
                            log.debug(e)
                            break

                title = Chats.get_chat_title_by_id(metadata["chat_id"])
                data = {
                    "done": True,
                    "content": serialize_content_blocks(content_blocks),
                    "title": title,
                }

                if not ENABLE_REALTIME_CHAT_SAVE:
                    # Save message in the database
                    Chats.upsert_message_to_chat_by_id_and_message_id(
                        metadata["chat_id"],
                        metadata["message_id"],
                        {
                            "content": serialize_content_blocks(content_blocks),
                        },
                    )

                # Send a webhook notification if the user is not active
                if get_active_status_by_user_id(user.id) is None:
                    webhook_url = Users.get_user_webhook_url_by_id(user.id)
                    if webhook_url:
                        post_webhook(
                            request.app.state.WEBUI_NAME,
                            webhook_url,
                            f"{title} - {request.app.state.config.WEBUI_URL}/c/{metadata['chat_id']}\n\n{content}",
                            {
                                "action": "chat",
                                "message": content,
                                "title": title,
                                "url": f"{request.app.state.config.WEBUI_URL}/c/{metadata['chat_id']}",
                            },
                        )

                await event_emitter(
                    {
                        "type": "chat:completion",
                        "data": data,
                    }
                )

                await background_tasks_handler()
            except asyncio.CancelledError:
                log.warning("Task was cancelled!")
                await event_emitter({"type": "task-cancelled"})

                if not ENABLE_REALTIME_CHAT_SAVE:
                    # Save message in the database
                    Chats.upsert_message_to_chat_by_id_and_message_id(
                        metadata["chat_id"],
                        metadata["message_id"],
                        {
                            "content": serialize_content_blocks(content_blocks),
                        },
                    )

            if response.background is not None:
                await response.background()

        # background_tasks.add_task(post_response_handler, response, events)
        task_id, _ = create_task(post_response_handler(response, events))
        return {"status": True, "task_id": task_id}

    else:
        # Fallback to the original response
        async def stream_wrapper(original_generator, events):
            def wrap_item(item):
                return f"data: {item}\n\n"

            for event in events:
                event, _ = await process_filter_functions(
                    request=request,
                    filter_ids=filter_ids,
                    filter_type="stream",
                    form_data=event,
                    extra_params=extra_params,
                )

                if event:
                    yield wrap_item(json.dumps(event))

            async for data in original_generator:
                data, _ = await process_filter_functions(
                    request=request,
                    filter_ids=filter_ids,
                    filter_type="stream",
                    form_data=data,
                    extra_params=extra_params,
                )

                if data:
                    yield data

        return StreamingResponse(
            stream_wrapper(response.body_iterator, events),
            headers=dict(response.headers),
            background=response.background,
        )<|MERGE_RESOLUTION|>--- conflicted
+++ resolved
@@ -739,7 +739,7 @@
                 ),
                 form_data["messages"],
             )
-<<<<<<< HEAD
+
         if "preview_mode" in features and features["preview_mode"]:
             form_data["messages"] = add_or_update_system_message(
                 (
@@ -747,18 +747,6 @@
                 ),
                 form_data["messages"],
             )
-    try:
-        form_data, flags = await process_filter_functions(
-            request=request,
-            filter_ids=get_sorted_filter_ids(model),
-            filter_type="inlet",
-            form_data=form_data,
-            extra_params=extra_params,
-        )
-    except Exception as e:
-        raise Exception(f"Error: {e}")
-=======
->>>>>>> 95cadaca
 
     tool_ids = form_data.pop("tool_ids", None)
     files = form_data.pop("files", None)
